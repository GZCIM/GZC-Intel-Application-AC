// Component Inventory System for Dynamic Tabs
// Handles navigation through large component libraries

export interface ComponentMeta {
    id: string;
    name: string;
    displayName: string;
    category: string;
    subcategory?: string;
    description: string;
    thumbnail?: string;
    defaultSize: { w: number; h: number };
    minSize: { w: number; h: number };
    maxSize?: { w: number; h: number };
    tags: string[];
    complexity: "simple" | "medium" | "complex";
    dependencies?: string[];
    props?: Record<string, any>;
    preview?: string; // Preview component or image
    quality: "port-3000" | "port-3200" | "enhanced" | "basic";
    source?: "internal" | "port-3000" | "port-3200" | "external";
}

export interface ComponentCategory {
    id: string;
    name: string;
    icon: string;
    description: string;
    subcategories?: ComponentSubcategory[];
    color?: string;
}

export interface ComponentSubcategory {
    id: string;
    name: string;
    description: string;
    tags: string[];
}

// Component Inventory organized by categories
export class ComponentInventory {
    private static instance: ComponentInventory;
    private components: Map<string, ComponentMeta> = new Map();
    private categories: Map<string, ComponentCategory> = new Map();
    private searchIndex: Map<string, string[]> = new Map();

    static getInstance(): ComponentInventory {
        if (!ComponentInventory.instance) {
            ComponentInventory.instance = new ComponentInventory();
            ComponentInventory.instance.initializeDefaults();
        }
        return ComponentInventory.instance;
    }

    private initializeDefaults() {
        console.log("ComponentInventory: Initializing defaults...");
        // Initialize categories
        this.addCategory({
            id: "financial",
            name: "Financial",
            icon: "trending-up",
            description: "Trading, portfolio, and market data components",
            color: "#95BD78",
            subcategories: [
                {
                    id: "charts",
                    name: "Charts & Graphs",
                    description: "Financial visualization",
                    tags: ["chart", "graph", "data"],
                },
                {
                    id: "portfolio",
                    name: "Portfolio Management",
                    description: "Portfolio tools",
                    tags: ["portfolio", "holdings", "performance"],
                },
                {
                    id: "trading",
                    name: "Trading Tools",
                    description: "Order management and execution",
                    tags: ["trading", "orders", "execution"],
                },
                {
                    id: "market-data",
                    name: "Market Data",
                    description: "Real-time market feeds",
                    tags: ["market", "quotes", "feeds"],
                },
            ],
        });

        this.addCategory({
            id: "visualization",
            name: "Visualization",
            icon: "bar-chart-2",
            description: "Charts, graphs, and data visualization components",
            color: "#64b5f6",
            subcategories: [
                {
                    id: "charts",
                    name: "Charts",
                    description: "Various chart types",
                    tags: ["chart", "line", "bar", "pie"],
                },
                {
                    id: "tables",
                    name: "Data Tables",
                    description: "Advanced data grids",
                    tags: ["table", "grid", "data"],
                },
                {
                    id: "dashboards",
                    name: "Dashboard Widgets",
                    description: "Pre-built dashboard components",
                    tags: ["dashboard", "widget", "kpi"],
                },
                {
                    id: "volatility",
                    name: "Volatility Analysis",
                    description: "Options volatility surfaces and analysis",
                    tags: ["volatility", "options", "surface"],
                },
            ],
        });

        this.addCategory({
            id: "layout",
            name: "Layout",
            icon: "layout",
            description: "Layout and container components",
            color: "#ABD38F",
            subcategories: [
                {
                    id: "containers",
                    name: "Containers",
                    description: "Panel, card, and container components",
                    tags: ["panel", "card", "container"],
                },
                {
                    id: "grids",
                    name: "Grid Systems",
                    description: "Responsive grid layouts",
                    tags: ["grid", "layout", "responsive"],
                },
            ],
        });

        this.addCategory({
            id: "data",
            name: "Data & APIs",
            icon: "database",
            description: "Data integration and API components",
            color: "#DD8B8B",
            subcategories: [
                {
                    id: "feeds",
                    name: "Data Feeds",
                    description: "Real-time data connections",
                    tags: ["feed", "realtime", "websocket"],
                },
                {
                    id: "forms",
                    name: "Forms & Inputs",
                    description: "Data entry components",
                    tags: ["form", "input", "validation"],
                },
            ],
        });

        this.addCategory({
            id: "analytics",
            name: "Analytics",
            icon: "activity",
            description: "Analytics and insights components",
            color: "#9B59B6",
            subcategories: [
                {
                    id: "dashboard",
                    name: "Analytics Dashboards",
                    description: "Comprehensive analytics views",
                    tags: ["analytics", "dashboard", "insights"],
                },
                {
                    id: "metrics",
                    name: "Metrics & KPIs",
                    description: "Key performance indicators",
                    tags: ["metrics", "kpi", "performance"],
                },
            ],
        });

        // Initialize only the GZC components from port 3200

        // GZC Portfolio - Professional FX trading component from port 3200
        this.addComponent({
            id: "gzc-portfolio",
            name: "GZCPortfolio",
            displayName: "GZC Portfolio",
            category: "financial",
            subcategory: "portfolio",
            description:
                "Professional FX portfolio with trades and positions views, fund filtering, and real-time P&L",
            defaultSize: { w: 6, h: 8 },
            minSize: { w: 2, h: 4 },
            maxSize: { w: 12, h: 12 },
            tags: [
                "portfolio",
                "fx",
                "trading",
                "gcf",
                "gmf",
                "positions",
                "professional",
                "port-3200",
            ],
            complexity: "complex",
            quality: "port-3200",
            source: "port-3200",
        });

        // GZC Analytics Dashboard - Professional analytics from port 3200
        this.addComponent({
            id: "gzc-analytics",
            name: "GZCAnalytics",
            displayName: "GZC Analytics",
            category: "analytics",
            subcategory: "dashboard",
            description:
                "Real-time market analytics with live prices, order book, performance metrics, and correlations",
            defaultSize: { w: 6, h: 8 },
            minSize: { w: 4, h: 4 },
            maxSize: { w: 12, h: 12 },
            tags: [
                "analytics",
                "market",
                "real-time",
                "orderbook",
                "performance",
                "professional",
                "port-3200",
            ],
            complexity: "complex",
            quality: "port-3200",
            source: "port-3200",
        });

        // Bloomberg Volatility Analysis component
        this.addComponent({
            id: "bloomberg-volatility",
            name: "Bloomberg Volatility Analysis",
            displayName: "Volatility Analysis",
            category: "visualization",
            subcategory: "volatility",
            description:
                "Professional FX options volatility surface visualization with smile analysis and term structure. Real-time Bloomberg data.",
            defaultSize: { w: 6, h: 8 },
            minSize: { w: 2, h: 4 },
            maxSize: { w: 12, h: 12 },
            tags: [
                "volatility",
                "options",
                "bloomberg",
                "fx",
                "surface",
                "3d",
                "smile",
                "term-structure",
                "real-time",
            ],
            complexity: "complex",
            quality: "enhanced",
            source: "internal",
            dependencies: ["plotly.js", "d3", "axios"],
            props: {
                apiEndpoint:
                    process.env.NODE_ENV === "development"
                        ? import.meta.env.PROD
                            ? ""
                            : "http://localhost:8080"
                        : "http://20.172.249.92:8080", // Direct Bloomberg VM API (K8s gateway at 52.149.235.82 available)
            },
        });

        // Portfolio component
        this.addComponent({
            id: "portfolio",
            name: "Portfolio",
            displayName: "Portfolio Manager",
            category: "financial",
            subcategory: "portfolio",
            description:
                "Portfolio management component with holdings and performance tracking",
            defaultSize: { w: 6, h: 6 },
            minSize: { w: 4, h: 4 },
            maxSize: { w: 12, h: 10 },
            tags: ["portfolio", "holdings", "performance", "management"],
            complexity: "medium",
            quality: "standard",
            source: "internal",
        });

        this.buildSearchIndex();
    }

    addCategory(category: ComponentCategory): void {
        this.categories.set(category.id, category);
    }

    addComponent(component: ComponentMeta): void {
        console.log(
            "ComponentInventory: Adding component:",
            component.id,
            component.name
        );
        this.components.set(component.id, component);
        this.updateSearchIndex(component);
        console.log(
            "ComponentInventory: Total components now:",
            this.components.size
        );
    }

    getCategories(): ComponentCategory[] {
        return Array.from(this.categories.values());
    }

    getAllComponents(): ComponentMeta[] {
        const components = Array.from(this.components.values());
        console.log(
            "ComponentInventory: getAllComponents returning",
            components.length,
            "components"
        );
        return components;
    }

    getComponentsByCategory(
        categoryId: string,
        subcategoryId?: string
    ): ComponentMeta[] {
        return Array.from(this.components.values()).filter((c) => {
            if (c.category !== categoryId) return false;
            if (subcategoryId && c.subcategory !== subcategoryId) return false;
            return true;
        });
    }
<<<<<<< HEAD
    return ComponentInventory.instance
  }

  private initializeDefaults() {
    console.log('ComponentInventory: Initializing defaults...')
    // Initialize categories
    this.addCategory({
      id: 'financial',
      name: 'Financial',
      icon: 'trending-up',
      description: 'Trading, portfolio, and market data components',
      color: '#95BD78',
      subcategories: [
        { id: 'charts', name: 'Charts & Graphs', description: 'Financial visualization', tags: ['chart', 'graph', 'data'] },
        { id: 'portfolio', name: 'Portfolio Management', description: 'Portfolio tools', tags: ['portfolio', 'holdings', 'performance'] },
        { id: 'trading', name: 'Trading Tools', description: 'Order management and execution', tags: ['trading', 'orders', 'execution'] },
        { id: 'market-data', name: 'Market Data', description: 'Real-time market feeds', tags: ['market', 'quotes', 'feeds'] }
      ]
    })

    this.addCategory({
      id: 'visualization',
      name: 'Visualization',
      icon: 'bar-chart-2',
      description: 'Charts, graphs, and data visualization components',
      color: '#64b5f6',
      subcategories: [
        { id: 'charts', name: 'Charts', description: 'Various chart types', tags: ['chart', 'line', 'bar', 'pie'] },
        { id: 'tables', name: 'Data Tables', description: 'Advanced data grids', tags: ['table', 'grid', 'data'] },
        { id: 'dashboards', name: 'Dashboard Widgets', description: 'Pre-built dashboard components', tags: ['dashboard', 'widget', 'kpi'] },
        { id: 'volatility', name: 'Volatility Analysis', description: 'Options volatility surfaces and analysis', tags: ['volatility', 'options', 'surface'] }
      ]
    })

    this.addCategory({
      id: 'layout',
      name: 'Layout',
      icon: 'layout',
      description: 'Layout and container components',
      color: '#ABD38F',
      subcategories: [
        { id: 'containers', name: 'Containers', description: 'Panel, card, and container components', tags: ['panel', 'card', 'container'] },
        { id: 'grids', name: 'Grid Systems', description: 'Responsive grid layouts', tags: ['grid', 'layout', 'responsive'] }
      ]
    })

    this.addCategory({
      id: 'data',
      name: 'Data & APIs',
      icon: 'database',
      description: 'Data integration and API components',
      color: '#DD8B8B',
      subcategories: [
        { id: 'feeds', name: 'Data Feeds', description: 'Real-time data connections', tags: ['feed', 'realtime', 'websocket'] },
        { id: 'forms', name: 'Forms & Inputs', description: 'Data entry components', tags: ['form', 'input', 'validation'] }
      ]
    })

    this.addCategory({
      id: 'analytics',
      name: 'Analytics',
      icon: 'activity',
      description: 'Analytics and insights components',
      color: '#9B59B6',
      subcategories: [
        { id: 'dashboard', name: 'Analytics Dashboards', description: 'Comprehensive analytics views', tags: ['analytics', 'dashboard', 'insights'] },
        { id: 'metrics', name: 'Metrics & KPIs', description: 'Key performance indicators', tags: ['metrics', 'kpi', 'performance'] }
      ]
    })

    // Initialize only the GZC components from port 3200

    // GZC Portfolio - Professional FX trading component from port 3200
    this.addComponent({
      id: 'gzc-portfolio',
      name: 'GZCPortfolio',
      displayName: 'GZC Portfolio',
      category: 'financial',
      subcategory: 'portfolio',
      description: 'Professional FX portfolio with trades and positions views, fund filtering, and real-time P&L',
      defaultSize: { w: 6, h: 8 },
      minSize: { w: 4, h: 4 },
      maxSize: { w: 12, h: 12 },
      tags: ['portfolio', 'fx', 'trading', 'gcf', 'gmf', 'positions', 'professional', 'port-3200'],
      complexity: 'complex',
      quality: 'port-3200',
      source: 'port-3200'
    })

    // GZC Analytics Dashboard - Professional analytics from port 3200
    this.addComponent({
      id: 'gzc-analytics',
      name: 'GZCAnalytics',
      displayName: 'GZC Analytics',
      category: 'analytics',
      subcategory: 'dashboard',
      description: 'Real-time market analytics with live prices, order book, performance metrics, and correlations',
      defaultSize: { w: 6, h: 8 },
      minSize: { w: 4, h: 4 },
      maxSize: { w: 12, h: 12 },
      tags: ['analytics', 'market', 'real-time', 'orderbook', 'performance', 'professional', 'port-3200'],
      complexity: 'complex',
      quality: 'port-3200',
      source: 'port-3200'
    })

    // Bloomberg Volatility Analysis component
    this.addComponent({
      id: 'bloomberg-volatility',
      name: 'Bloomberg Volatility Analysis',
      displayName: 'Volatility Analysis',
      category: 'visualization',
      subcategory: 'volatility',
      description: 'Professional FX options volatility surface visualization with smile analysis and term structure. Real-time Bloomberg data.',
      defaultSize: { w: 6, h: 8 },
      minSize: { w: 4, h: 4 },
      maxSize: { w: 12, h: 12 },
      tags: ['volatility', 'options', 'bloomberg', 'fx', 'surface', '3d', 'smile', 'term-structure', 'real-time'],
      complexity: 'complex',
      quality: 'enhanced',
      source: 'internal',
      dependencies: ['plotly.js', 'd3', 'axios'],
      props: {
        apiEndpoint: process.env.NODE_ENV === 'development' 
          ? 'http://localhost:8080' 
          : 'http://20.172.249.92:8080'  // Direct Bloomberg VM API (K8s gateway at 52.149.235.82 available)
      }
    })

    // Portfolio component
    this.addComponent({
      id: 'portfolio',
      name: 'Portfolio',
      displayName: 'Portfolio Manager',
      category: 'financial',
      subcategory: 'portfolio',
      description: 'Portfolio management component with holdings and performance tracking',
      defaultSize: { w: 6, h: 6 },
      minSize: { w: 4, h: 4 },
      maxSize: { w: 12, h: 10 },
      tags: ['portfolio', 'holdings', 'performance', 'management'],
      complexity: 'medium',
      quality: 'standard',
      source: 'internal'
    })

    this.buildSearchIndex()
  }

  addCategory(category: ComponentCategory): void {
    this.categories.set(category.id, category)
  }

  addComponent(component: ComponentMeta): void {
    console.log('ComponentInventory: Adding component:', component.id, component.name)
    this.components.set(component.id, component)
    this.updateSearchIndex(component)
    console.log('ComponentInventory: Total components now:', this.components.size)
  }

  getCategories(): ComponentCategory[] {
    return Array.from(this.categories.values())
  }

  getAllComponents(): ComponentMeta[] {
    const components = Array.from(this.components.values())
    console.log('ComponentInventory: getAllComponents returning', components.length, 'components')
    return components
  }

  getComponentsByCategory(categoryId: string, subcategoryId?: string): ComponentMeta[] {
    return Array.from(this.components.values()).filter(c => {
      if (c.category !== categoryId) return false
      if (subcategoryId && c.subcategory !== subcategoryId) return false
      return true
    })
  }

  searchComponents(query: string, filters?: ComponentFilter): ComponentMeta[] {
    const searchTerms = query.toLowerCase().split(' ').filter(term => term.length > 0)
    
    let results = Array.from(this.components.values())

    // Apply search terms
    if (searchTerms.length > 0) {
      results = results.filter(component => {
        const searchText = [
          component.name,
          component.displayName,
          component.description,
          ...component.tags
        ].join(' ').toLowerCase()

        return searchTerms.every(term => searchText.includes(term))
      })
=======

    searchComponents(
        query: string,
        filters?: ComponentFilter
    ): ComponentMeta[] {
        const searchTerms = query
            .toLowerCase()
            .split(" ")
            .filter((term) => term.length > 0);

        let results = Array.from(this.components.values());

        // Apply search terms
        if (searchTerms.length > 0) {
            results = results.filter((component) => {
                const searchText = [
                    component.name,
                    component.displayName,
                    component.description,
                    ...component.tags,
                ]
                    .join(" ")
                    .toLowerCase();

                return searchTerms.every((term) => searchText.includes(term));
            });
        }

        // Apply filters
        if (filters) {
            if (filters.category) {
                results = results.filter(
                    (c) => c.category === filters.category
                );
            }
            if (filters.subcategory) {
                results = results.filter(
                    (c) => c.subcategory === filters.subcategory
                );
            }
            if (filters.complexity) {
                results = results.filter(
                    (c) => c.complexity === filters.complexity
                );
            }
            if (filters.quality) {
                results = results.filter((c) => c.quality === filters.quality);
            }
            if (filters.tags && filters.tags.length > 0) {
                results = results.filter((c) =>
                    filters.tags!.some((tag) => c.tags.includes(tag))
                );
            }
        }

        // Sort by relevance (exact name matches first, then by quality)
        results.sort((a, b) => {
            const aNameMatch = a.name
                .toLowerCase()
                .includes(query.toLowerCase())
                ? 1
                : 0;
            const bNameMatch = b.name
                .toLowerCase()
                .includes(query.toLowerCase())
                ? 1
                : 0;

            if (aNameMatch !== bNameMatch) return bNameMatch - aNameMatch;

            const qualityOrder = [
                "port-3000",
                "port-3200",
                "enhanced",
                "basic",
            ];
            return (
                qualityOrder.indexOf(a.quality) -
                qualityOrder.indexOf(b.quality)
            );
        });

        return results;
    }

    getComponent(id: string): ComponentMeta | undefined {
        return this.components.get(id);
>>>>>>> caed5349
    }

    getFavorites(): ComponentMeta[] {
        // TODO: Implement favorites from user preferences
        return [];
    }

    getRecents(): ComponentMeta[] {
        // TODO: Implement recent components from usage tracking
        return [];
    }

    private updateSearchIndex(component: ComponentMeta): void {
        const terms = [
            component.name,
            component.displayName,
            component.description,
            ...component.tags,
            component.category,
            component.subcategory || "",
        ]
            .join(" ")
            .toLowerCase()
            .split(" ");

        for (const term of terms) {
            if (term.length > 2) {
                if (!this.searchIndex.has(term)) {
                    this.searchIndex.set(term, []);
                }
                this.searchIndex.get(term)!.push(component.id);
            }
        }
    }

    private buildSearchIndex(): void {
        this.searchIndex.clear();
        for (const component of this.components.values()) {
            this.updateSearchIndex(component);
        }
    }

    // Public method to rebuild search index (for debugging)
    public rebuildSearchIndex(): void {
        this.buildSearchIndex();
    }
}

export interface ComponentFilter {
    category?: string;
    subcategory?: string;
    tags?: string[];
    complexity?: "simple" | "medium" | "complex";
    quality?: "port-3000" | "port-3200" | "enhanced" | "basic";
    source?: "internal" | "port-3000" | "port-3200" | "external";
}

// Singleton instance
// Force module reload
export const componentInventory = ComponentInventory.getInstance();

// Ensure portfolio component is registered (in case inventory was already initialized)
if (!componentInventory.getComponent("portfolio")) {
    componentInventory.addComponent({
        id: "portfolio",
        name: "Portfolio",
        displayName: "Portfolio Dashboard",
        category: "financial",
        subcategory: "portfolio",
        description:
            "Comprehensive portfolio management with real-time P&L, positions table, metrics, and charts",
        defaultSize: { w: 8, h: 6 },
        minSize: { w: 6, h: 4 },
        maxSize: { w: 12, h: 10 },
        tags: [
            "portfolio",
            "trading",
            "pnl",
            "positions",
            "financial",
            "real-time",
            "dashboard",
        ],
        complexity: "complex",
        quality: "enhanced",
        source: "internal",
    });

    // Rebuild search index to ensure it's searchable
    componentInventory.rebuildSearchIndex();
}

// Ensure bloomberg-volatility component is registered
<<<<<<< HEAD
if (!componentInventory.getComponent('bloomberg-volatility')) {
  componentInventory.addComponent({
    id: 'bloomberg-volatility',
    name: 'Bloomberg Volatility Analysis',
    displayName: 'Volatility Analysis',
    category: 'visualization',
    subcategory: 'volatility',
    description: 'Professional FX options volatility surface visualization with smile analysis and term structure. Real-time Bloomberg data.',
    defaultSize: { w: 10, h: 8 },
    minSize: { w: 8, h: 6 },
    maxSize: { w: 12, h: 12 },
    tags: ['volatility', 'options', 'bloomberg', 'fx', 'surface', '3d', 'smile', 'term-structure', 'real-time'],
    complexity: 'complex',
    quality: 'enhanced',
    source: 'internal',
    dependencies: ['plotly.js', 'd3', 'axios'],
    props: {
      apiEndpoint: process.env.NODE_ENV === 'development' 
        ? 'http://localhost:8080' 
        : '/api/bloomberg'  // Use nginx proxy to avoid mixed content
    }
  })
  
  componentInventory.rebuildSearchIndex()
=======
if (!componentInventory.getComponent("bloomberg-volatility")) {
    componentInventory.addComponent({
        id: "bloomberg-volatility",
        name: "Bloomberg Volatility Analysis",
        displayName: "Volatility Analysis",
        category: "visualization",
        subcategory: "volatility",
        description:
            "Professional FX options volatility surface visualization with smile analysis and term structure. Real-time Bloomberg data.",
        defaultSize: { w: 6, h: 8 },
        minSize: { w: 2, h: 4 },
        maxSize: { w: 12, h: 12 },
        tags: [
            "volatility",
            "options",
            "bloomberg",
            "fx",
            "surface",
            "3d",
            "smile",
            "term-structure",
            "real-time",
        ],
        complexity: "complex",
        quality: "enhanced",
        source: "internal",
        dependencies: ["plotly.js", "d3", "axios"],
        props: {
            apiEndpoint:
                process.env.NODE_ENV === "development"
                    ? import.meta.env.PROD
                        ? ""
                        : "http://localhost:8080"
                    : "/api/bloomberg", // Use nginx proxy to avoid mixed content
        },
    });

    componentInventory.rebuildSearchIndex();
>>>>>>> caed5349
}

// Expose to window for debugging in development
if (typeof window !== "undefined" && process.env.NODE_ENV === "development") {
    (window as any).componentInventory = componentInventory;
}<|MERGE_RESOLUTION|>--- conflicted
+++ resolved
@@ -344,203 +344,6 @@
             return true;
         });
     }
-<<<<<<< HEAD
-    return ComponentInventory.instance
-  }
-
-  private initializeDefaults() {
-    console.log('ComponentInventory: Initializing defaults...')
-    // Initialize categories
-    this.addCategory({
-      id: 'financial',
-      name: 'Financial',
-      icon: 'trending-up',
-      description: 'Trading, portfolio, and market data components',
-      color: '#95BD78',
-      subcategories: [
-        { id: 'charts', name: 'Charts & Graphs', description: 'Financial visualization', tags: ['chart', 'graph', 'data'] },
-        { id: 'portfolio', name: 'Portfolio Management', description: 'Portfolio tools', tags: ['portfolio', 'holdings', 'performance'] },
-        { id: 'trading', name: 'Trading Tools', description: 'Order management and execution', tags: ['trading', 'orders', 'execution'] },
-        { id: 'market-data', name: 'Market Data', description: 'Real-time market feeds', tags: ['market', 'quotes', 'feeds'] }
-      ]
-    })
-
-    this.addCategory({
-      id: 'visualization',
-      name: 'Visualization',
-      icon: 'bar-chart-2',
-      description: 'Charts, graphs, and data visualization components',
-      color: '#64b5f6',
-      subcategories: [
-        { id: 'charts', name: 'Charts', description: 'Various chart types', tags: ['chart', 'line', 'bar', 'pie'] },
-        { id: 'tables', name: 'Data Tables', description: 'Advanced data grids', tags: ['table', 'grid', 'data'] },
-        { id: 'dashboards', name: 'Dashboard Widgets', description: 'Pre-built dashboard components', tags: ['dashboard', 'widget', 'kpi'] },
-        { id: 'volatility', name: 'Volatility Analysis', description: 'Options volatility surfaces and analysis', tags: ['volatility', 'options', 'surface'] }
-      ]
-    })
-
-    this.addCategory({
-      id: 'layout',
-      name: 'Layout',
-      icon: 'layout',
-      description: 'Layout and container components',
-      color: '#ABD38F',
-      subcategories: [
-        { id: 'containers', name: 'Containers', description: 'Panel, card, and container components', tags: ['panel', 'card', 'container'] },
-        { id: 'grids', name: 'Grid Systems', description: 'Responsive grid layouts', tags: ['grid', 'layout', 'responsive'] }
-      ]
-    })
-
-    this.addCategory({
-      id: 'data',
-      name: 'Data & APIs',
-      icon: 'database',
-      description: 'Data integration and API components',
-      color: '#DD8B8B',
-      subcategories: [
-        { id: 'feeds', name: 'Data Feeds', description: 'Real-time data connections', tags: ['feed', 'realtime', 'websocket'] },
-        { id: 'forms', name: 'Forms & Inputs', description: 'Data entry components', tags: ['form', 'input', 'validation'] }
-      ]
-    })
-
-    this.addCategory({
-      id: 'analytics',
-      name: 'Analytics',
-      icon: 'activity',
-      description: 'Analytics and insights components',
-      color: '#9B59B6',
-      subcategories: [
-        { id: 'dashboard', name: 'Analytics Dashboards', description: 'Comprehensive analytics views', tags: ['analytics', 'dashboard', 'insights'] },
-        { id: 'metrics', name: 'Metrics & KPIs', description: 'Key performance indicators', tags: ['metrics', 'kpi', 'performance'] }
-      ]
-    })
-
-    // Initialize only the GZC components from port 3200
-
-    // GZC Portfolio - Professional FX trading component from port 3200
-    this.addComponent({
-      id: 'gzc-portfolio',
-      name: 'GZCPortfolio',
-      displayName: 'GZC Portfolio',
-      category: 'financial',
-      subcategory: 'portfolio',
-      description: 'Professional FX portfolio with trades and positions views, fund filtering, and real-time P&L',
-      defaultSize: { w: 6, h: 8 },
-      minSize: { w: 4, h: 4 },
-      maxSize: { w: 12, h: 12 },
-      tags: ['portfolio', 'fx', 'trading', 'gcf', 'gmf', 'positions', 'professional', 'port-3200'],
-      complexity: 'complex',
-      quality: 'port-3200',
-      source: 'port-3200'
-    })
-
-    // GZC Analytics Dashboard - Professional analytics from port 3200
-    this.addComponent({
-      id: 'gzc-analytics',
-      name: 'GZCAnalytics',
-      displayName: 'GZC Analytics',
-      category: 'analytics',
-      subcategory: 'dashboard',
-      description: 'Real-time market analytics with live prices, order book, performance metrics, and correlations',
-      defaultSize: { w: 6, h: 8 },
-      minSize: { w: 4, h: 4 },
-      maxSize: { w: 12, h: 12 },
-      tags: ['analytics', 'market', 'real-time', 'orderbook', 'performance', 'professional', 'port-3200'],
-      complexity: 'complex',
-      quality: 'port-3200',
-      source: 'port-3200'
-    })
-
-    // Bloomberg Volatility Analysis component
-    this.addComponent({
-      id: 'bloomberg-volatility',
-      name: 'Bloomberg Volatility Analysis',
-      displayName: 'Volatility Analysis',
-      category: 'visualization',
-      subcategory: 'volatility',
-      description: 'Professional FX options volatility surface visualization with smile analysis and term structure. Real-time Bloomberg data.',
-      defaultSize: { w: 6, h: 8 },
-      minSize: { w: 4, h: 4 },
-      maxSize: { w: 12, h: 12 },
-      tags: ['volatility', 'options', 'bloomberg', 'fx', 'surface', '3d', 'smile', 'term-structure', 'real-time'],
-      complexity: 'complex',
-      quality: 'enhanced',
-      source: 'internal',
-      dependencies: ['plotly.js', 'd3', 'axios'],
-      props: {
-        apiEndpoint: process.env.NODE_ENV === 'development' 
-          ? 'http://localhost:8080' 
-          : 'http://20.172.249.92:8080'  // Direct Bloomberg VM API (K8s gateway at 52.149.235.82 available)
-      }
-    })
-
-    // Portfolio component
-    this.addComponent({
-      id: 'portfolio',
-      name: 'Portfolio',
-      displayName: 'Portfolio Manager',
-      category: 'financial',
-      subcategory: 'portfolio',
-      description: 'Portfolio management component with holdings and performance tracking',
-      defaultSize: { w: 6, h: 6 },
-      minSize: { w: 4, h: 4 },
-      maxSize: { w: 12, h: 10 },
-      tags: ['portfolio', 'holdings', 'performance', 'management'],
-      complexity: 'medium',
-      quality: 'standard',
-      source: 'internal'
-    })
-
-    this.buildSearchIndex()
-  }
-
-  addCategory(category: ComponentCategory): void {
-    this.categories.set(category.id, category)
-  }
-
-  addComponent(component: ComponentMeta): void {
-    console.log('ComponentInventory: Adding component:', component.id, component.name)
-    this.components.set(component.id, component)
-    this.updateSearchIndex(component)
-    console.log('ComponentInventory: Total components now:', this.components.size)
-  }
-
-  getCategories(): ComponentCategory[] {
-    return Array.from(this.categories.values())
-  }
-
-  getAllComponents(): ComponentMeta[] {
-    const components = Array.from(this.components.values())
-    console.log('ComponentInventory: getAllComponents returning', components.length, 'components')
-    return components
-  }
-
-  getComponentsByCategory(categoryId: string, subcategoryId?: string): ComponentMeta[] {
-    return Array.from(this.components.values()).filter(c => {
-      if (c.category !== categoryId) return false
-      if (subcategoryId && c.subcategory !== subcategoryId) return false
-      return true
-    })
-  }
-
-  searchComponents(query: string, filters?: ComponentFilter): ComponentMeta[] {
-    const searchTerms = query.toLowerCase().split(' ').filter(term => term.length > 0)
-    
-    let results = Array.from(this.components.values())
-
-    // Apply search terms
-    if (searchTerms.length > 0) {
-      results = results.filter(component => {
-        const searchText = [
-          component.name,
-          component.displayName,
-          component.description,
-          ...component.tags
-        ].join(' ').toLowerCase()
-
-        return searchTerms.every(term => searchText.includes(term))
-      })
-=======
 
     searchComponents(
         query: string,
@@ -628,7 +431,6 @@
 
     getComponent(id: string): ComponentMeta | undefined {
         return this.components.get(id);
->>>>>>> caed5349
     }
 
     getFavorites(): ComponentMeta[] {
@@ -722,32 +524,6 @@
 }
 
 // Ensure bloomberg-volatility component is registered
-<<<<<<< HEAD
-if (!componentInventory.getComponent('bloomberg-volatility')) {
-  componentInventory.addComponent({
-    id: 'bloomberg-volatility',
-    name: 'Bloomberg Volatility Analysis',
-    displayName: 'Volatility Analysis',
-    category: 'visualization',
-    subcategory: 'volatility',
-    description: 'Professional FX options volatility surface visualization with smile analysis and term structure. Real-time Bloomberg data.',
-    defaultSize: { w: 10, h: 8 },
-    minSize: { w: 8, h: 6 },
-    maxSize: { w: 12, h: 12 },
-    tags: ['volatility', 'options', 'bloomberg', 'fx', 'surface', '3d', 'smile', 'term-structure', 'real-time'],
-    complexity: 'complex',
-    quality: 'enhanced',
-    source: 'internal',
-    dependencies: ['plotly.js', 'd3', 'axios'],
-    props: {
-      apiEndpoint: process.env.NODE_ENV === 'development' 
-        ? 'http://localhost:8080' 
-        : '/api/bloomberg'  // Use nginx proxy to avoid mixed content
-    }
-  })
-  
-  componentInventory.rebuildSearchIndex()
-=======
 if (!componentInventory.getComponent("bloomberg-volatility")) {
     componentInventory.addComponent({
         id: "bloomberg-volatility",
@@ -786,7 +562,6 @@
     });
 
     componentInventory.rebuildSearchIndex();
->>>>>>> caed5349
 }
 
 // Expose to window for debugging in development
