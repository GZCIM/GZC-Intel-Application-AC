--- conflicted
+++ resolved
@@ -1,17 +1,3 @@
-<<<<<<< HEAD
-import React, { createContext, useContext, useState, useEffect, ReactNode } from 'react'
-import { v4 as uuidv4 } from 'uuid'
-import { TabManager, setupConsoleHelpers } from './TabUtils'
-import { useUserSettings } from '../../hooks/useUserSettings'
-import { useViewMemory } from '../../hooks/useViewMemory'
-import { TabNameModal } from '../../components/TabNameModal'
-import { stateManager } from '../../services/StateManager'
-import { useUser } from '../../hooks/useUser'
-import { databaseService } from '../../services/databaseService'
-import { cosmosConfigService } from '../../services/cosmosConfigService'
-import { configSyncService } from '../../services/configSyncService'
-import { enhancedConfigService } from '../../services/enhancedConfigService'
-=======
 import React, {
     createContext,
     useContext,
@@ -33,7 +19,6 @@
 import { deviceConfigService } from "../../services/deviceConfigService";
 import { enhancedConfigService } from "../../services/enhancedConfigService";
 import { editingLockService } from "../../services/editingLockService";
->>>>>>> caed5349
 
 // Component in tab configuration for dynamic tabs
 export interface ComponentInTab {
@@ -70,47 +55,6 @@
 }
 
 interface TabLayoutContextValue {
-<<<<<<< HEAD
-  // Current state
-  currentLayout: TabLayout | null
-  activeTabId: string | null
-
-  // Layout management
-  layouts: TabLayout[]
-  defaultLayout: TabLayout | null
-  userLayouts: TabLayout[]
-
-  // Actions
-  setActiveTab: (tabId: string) => void
-  addTab: (tab: Omit<TabConfig, 'id'>) => TabConfig
-  removeTab: (tabId: string) => void
-  updateTab: (tabId: string, updates: Partial<TabConfig>) => void
-  reorderTabs: (newTabs: TabConfig[]) => void
-
-  // Enhanced tab creation with modal
-  createTabWithPrompt: () => void
-  showTabModal: boolean
-  setShowTabModal: (show: boolean) => void
-
-  // Layout actions
-  saveCurrentLayout: (name: string) => void
-  loadLayout: (layoutId: string) => void
-  deleteLayout: (layoutId: string) => void
-  resetToDefault: () => void
-  clearUserConfiguration: () => void
-
-  // Grid layout actions
-  updateTabGridLayout: (tabId: string, gridLayout: any[]) => void
-  toggleTabGridLayout: (tabId: string, enabled: boolean) => void
-
-  // Dynamic tab component management
-  addComponentToTab: (tabId: string, component: ComponentInTab) => void
-  removeComponentFromTab: (tabId: string, componentId: string) => void
-  updateComponentInTab: (tabId: string, componentId: string, updates: Partial<ComponentInTab>) => void
-
-  // Edit mode management
-  toggleTabEditMode: (tabId: string) => void
-=======
     // Current state
     currentLayout: TabLayout | null;
     activeTabId: string | null;
@@ -158,26 +102,10 @@
 
     // Edit mode management
     toggleTabEditMode: (tabId: string) => void;
->>>>>>> caed5349
 }
 
 // Default tabs configuration with hybrid types
 const DEFAULT_TABS: TabConfig[] = [
-<<<<<<< HEAD
-  {
-    id: 'main',
-    name: 'Main',
-    component: 'Analytics',
-    type: 'dynamic',
-    icon: 'home',
-    closable: false,  // Main tab should not be closable
-    gridLayoutEnabled: true,
-    components: [],
-    editMode: false,
-    memoryStrategy: 'hybrid'
-  }
-]
-=======
     {
         id: "main",
         name: "Main",
@@ -191,7 +119,6 @@
         memoryStrategy: "hybrid",
     },
 ];
->>>>>>> caed5349
 
 const DEFAULT_LAYOUT: TabLayout = {
     id: "default",
@@ -219,286 +146,6 @@
 }
 
 export function TabLayoutProvider({ children }: TabLayoutProviderProps) {
-<<<<<<< HEAD
-  const { user } = useUser()
-  
-  // Try multiple ways to get a consistent userId across browsers
-  const getUserId = () => {
-    if (user?.id) return user.id
-    
-    // Try to get from MSAL accounts
-    try {
-      const msalInstance = (window as any).msalInstance
-      if (msalInstance) {
-        const accounts = msalInstance.getAllAccounts()
-        if (accounts?.length > 0) {
-          return accounts[0].homeAccountId || accounts[0].username || 'msal-user'
-        }
-      }
-    } catch (e) {
-      // Ignore MSAL errors
-    }
-    
-    // Fallback to a browser-consistent identifier
-    return 'default-user'
-  }
-  
-  const userId = getUserId()
-  const isAuthenticated = !!user?.id  // Check if user is actually authenticated
-  
-  console.log('TabLayoutProvider: Using userId:', userId, 'isAuthenticated:', isAuthenticated)
-
-  // Helper function to get user-specific localStorage key
-  const getUserKey = (key: string) => `${key}-${userId}`
-
-  const [layouts, setLayouts] = useState<TabLayout[]>([DEFAULT_LAYOUT])
-  const [currentLayout, setCurrentLayout] = useState<TabLayout>(DEFAULT_LAYOUT)
-  const [activeTabId, setActiveTabId] = useState<string>('main')
-  const [showTabModal, setShowTabModal] = useState(false)
-  const { saveTabOrder, saveActiveTab, saveLayout } = useViewMemory()
-  
-  // Start config sync when component mounts
-  useEffect(() => {
-    configSyncService.startAutoSync(30000) // Sync every 30 seconds
-    
-    // Listen for config updates from sync
-    const handleConfigUpdate = (event: CustomEvent) => {
-      const config = event.detail
-      if (config?.tabs) {
-        const deduplicatedTabs = deduplicateTabs(config.tabs)
-        setCurrentLayout(prev => ({
-          ...prev,
-          tabs: deduplicatedTabs
-        }))
-      }
-    }
-    
-    window.addEventListener('config-updated' as any, handleConfigUpdate)
-    return () => {
-      window.removeEventListener('config-updated' as any, handleConfigUpdate)
-      configSyncService.stopAutoSync()
-    }
-  }, [])
-  
-  // Helper function to deduplicate tabs
-  const deduplicateTabs = (tabs: TabConfig[]) => {
-    const seen = new Set<string>()
-    return tabs.filter(tab => {
-      if (seen.has(tab.id)) {
-        console.warn(`Removing duplicate tab: ${tab.id}`)
-        return false
-      }
-      seen.add(tab.id)
-      return true
-    })
-  }
-
-  // Load saved layouts from PostgreSQL when user changes
-  useEffect(() => {
-    // Set initial default layout immediately to prevent frozen UI
-    if (!currentLayout || currentLayout.tabs.length === 0) {
-      console.log('TabLayoutManager: Setting initial default layout to prevent freeze')
-      setCurrentLayout(DEFAULT_LAYOUT)
-      setLayouts([DEFAULT_LAYOUT])
-      setActiveTabId('main')
-    }
-
-    const checkAuthAndLoad = async () => {
-      // CRITICAL FIX: Non-blocking MSAL check
-      let msalInstance = (window as any).msalInstance;
-      
-      // Simple check without blocking loops
-      if (!msalInstance || !msalInstance.getConfiguration) {
-        console.log('TabLayoutManager: MSAL not available, using defaults')
-        // Default already set above
-        return
-      }
-      
-      // Try to get accounts safely with better error handling
-      let accounts = [];
-      let isUserAuthenticated = false;
-      
-      try {
-        accounts = msalInstance.getAllAccounts() || [];
-        isUserAuthenticated = accounts.length > 0;
-        console.log(`TabLayoutManager: Found ${accounts.length} authenticated accounts`)
-      } catch (e) {
-        console.log('TabLayoutManager: Error getting accounts, using defaults', e);
-        isUserAuthenticated = false;
-      }
-        
-      if (!isUserAuthenticated) {
-        console.log('TabLayoutManager: No authenticated accounts, but still trying to load from Cosmos DB (works without MSAL)')
-        // Don't return early - still try to load from Cosmos DB as it works without backend auth
-      }
-      
-      console.log(`TabLayoutManager: Loading layouts for user ${userId}`)
-      
-      // Try Cosmos DB FIRST (works without backend!) - SINGLE ATTEMPT, NO RETRIES
-      try {
-        console.log('TabLayoutManager: Attempting to load from Cosmos DB (single attempt)')
-        const cosmosConfig = await cosmosConfigService.loadConfiguration()
-        
-        if (cosmosConfig?.tabs && cosmosConfig.tabs.length > 0) {
-          // Deduplicate tabs when loading and ensure editMode is false
-          const tabIds = new Set<string>()
-          const uniqueTabs = cosmosConfig.tabs.filter(t => {
-            if (tabIds.has(t.id)) {
-              console.warn(`Found duplicate tab ${t.id} in loaded config, removing`)
-              return false
-            }
-            tabIds.add(t.id)
-            return true
-          }).map(t => ({
-            ...t,
-            editMode: false, // Always start with edit mode OFF when loading
-            // Ensure tabs have proper names - fix the "memory ones" issue
-            name: t.name || `Tab ${t.id}` || 'Unnamed Tab',
-            // Ensure tabs have valid component types
-            component: t.component || (t.type === 'dynamic' ? 'UserTabContainer' : 'Analytics'),
-            // Ensure type is valid
-            type: t.type === 'static' || t.type === 'dynamic' ? t.type : 'dynamic',
-            // Initialize components array if missing
-            components: t.components || []
-          }))
-          
-          // Check if these are valid tabs or just placeholder/memory tabs
-          const hasValidTabs = uniqueTabs.some(tab => 
-            tab.name && 
-            !tab.name.startsWith('user-memory-') && 
-            tab.name !== 'Loading...' &&
-            tab.component !== 'placeholder'
-          )
-          
-          if (hasValidTabs) {
-            console.log(`✅ TabLayoutManager: Successfully loaded ${uniqueTabs.length} valid tabs from Cosmos DB`)
-            const cosmosLayout = { 
-              ...DEFAULT_LAYOUT,
-              tabs: uniqueTabs,
-              id: 'cosmos-layout',
-              name: 'User Saved Layout'
-            }
-            setCurrentLayout(cosmosLayout)
-            setLayouts([DEFAULT_LAYOUT, cosmosLayout])
-            
-            const activeTabId = uniqueTabs[0]?.id || 'main'
-            setActiveTabId(activeTabId)
-            return // Cosmos DB is source of truth
-          } else {
-            console.log('TabLayoutManager: Cosmos DB returned placeholder/memory tabs, using defaults instead')
-            // Fall through to use default tabs
-          }
-        } else {
-          console.log('TabLayoutManager: Cosmos DB returned empty or invalid config, trying fallbacks')
-        }
-      } catch (e) {
-        console.log('TabLayoutManager: Cosmos DB failed, trying fallbacks:', e.message)
-      }
-      
-      // Try database if Cosmos DB fails (for backward compatibility)
-      if (isUserAuthenticated && userId !== 'default-user') {
-        try {
-          const savedTabs = await databaseService.getUserTabs(userId)
-          console.log(`TabLayoutManager: Loaded ${savedTabs.length} tabs from database`)
-          
-          if (savedTabs.length > 0) {
-            // Database has tabs - use them as source of truth
-            const dbLayout = { tabs: savedTabs }
-            // Cosmos DB is the source of truth - no localStorage needed
-            setCurrentLayout(dbLayout)
-            setLayouts([DEFAULT_LAYOUT, dbLayout])
-            
-            const activeTabId = savedTabs[0]?.id || 'main'
-            setActiveTabId(activeTabId)
-            return // Database is source of truth
-          }
-        } catch (e) {
-          console.error('Failed to load from database:', e)
-          // Fall through to localStorage
-        }
-      }
-      
-      // Fallback to localStorage - try MULTIPLE storage keys to find user data
-      console.log('Trying localStorage fallback...')
-      
-      // Try the user-specific key first
-      let savedLayoutStr = localStorage.getItem(getUserKey('gzc-intel-current-layout'))
-      
-      // If user-specific not found, try default key (for backward compatibility)
-      if (!savedLayoutStr) {
-        savedLayoutStr = localStorage.getItem('gzc-intel-current-layout')
-        console.log('Trying default localStorage key...')
-      }
-      
-      // Also try searching for any layout data
-      if (!savedLayoutStr) {
-        const allKeys = Object.keys(localStorage).filter(key => key.includes('layout') || key.includes('tab'))
-        console.log('Found potential layout keys:', allKeys)
-        
-        for (const key of allKeys) {
-          try {
-            const data = localStorage.getItem(key)
-            if (data && data.includes('components') && data.includes('Bloomberg')) {
-              console.log(`Found layout data in key: ${key}`)
-              savedLayoutStr = data
-              break
-            }
-          } catch (e) {
-            // Skip invalid keys
-          }
-        }
-      }
-      
-      if (savedLayoutStr) {
-        try {
-          const parsedLayout = JSON.parse(savedLayoutStr)
-          console.log('✅ Successfully loaded layout from localStorage:', parsedLayout)
-          setCurrentLayout(parsedLayout)
-          setLayouts([DEFAULT_LAYOUT, parsedLayout])
-          
-          // Set active tab from saved layout
-          const activeTabId = parsedLayout.tabs?.[0]?.id || 'main'
-          setActiveTabId(activeTabId)
-          return // Don't fall back to defaults if we found saved data
-        } catch (e) {
-          console.error('Failed to parse localStorage:', e)
-        }
-      }
-      
-      // If no saved data anywhere, initialize with defaults
-      console.log('⚠️ No saved layout found anywhere, using default layout')
-      setCurrentLayout(DEFAULT_LAYOUT)
-      setLayouts([DEFAULT_LAYOUT])
-      setActiveTabId('main')
-    }
-    
-    checkAuthAndLoad()
-  }, [userId, isAuthenticated]) // Re-run when user or auth state changes
-
-  // Save layouts when they change
-  useEffect(() => {
-    // Layouts are saved to Cosmos DB via saveToCosmosDB calls
-    // No localStorage needed - trigger global state save for other data
-    stateManager.autoSave()
-  }, [layouts, userId])
-
-  // Save current layout to Cosmos DB only
-  useEffect(() => {
-    // Current layout is saved to Cosmos DB automatically
-    // No localStorage needed for layouts
-    stateManager.autoSave()
-  }, [currentLayout, userId])
-
-  // Save active tab
-  useEffect(() => {
-    if (activeTabId) {
-      sessionStorage.setItem(getUserKey('gzc-intel-active-tab'), activeTabId)
-    }
-  }, [activeTabId, userId])
-
-  const defaultLayout = layouts.find(l => l.isDefault) || DEFAULT_LAYOUT
-  const userLayouts = layouts.filter(l => !l.isDefault)
-=======
     const { user } = useUser();
 
     // Try multiple ways to get a consistent userId across browsers
@@ -598,7 +245,6 @@
                 );
                 return;
             }
->>>>>>> caed5349
 
             setIsDeviceSwitching(true);
             setCurrentDeviceType(newDeviceType);
@@ -716,28 +362,9 @@
             setActiveTabId("main");
         }
 
-<<<<<<< HEAD
-    // Deduplicate tabs before adding new one
-    const existingTabIds = new Set<string>()
-    const deduplicatedTabs = currentLayout.tabs.filter(t => {
-      if (existingTabIds.has(t.id)) {
-        console.warn(`Removing duplicate tab with ID: ${t.id}`)
-        return false
-      }
-      existingTabIds.add(t.id)
-      return true
-    })
-
-    const updatedLayout = {
-      ...currentLayout,
-      tabs: [...deduplicatedTabs, newTab],
-      updatedAt: new Date().toISOString()
-    }
-=======
         const checkAuthAndLoad = async () => {
             // CRITICAL FIX: Non-blocking MSAL check
             let msalInstance = (window as any).msalInstance;
->>>>>>> caed5349
 
             // Simple check without blocking loops
             if (!msalInstance || !msalInstance.getConfiguration) {
@@ -765,71 +392,12 @@
                 isUserAuthenticated = false;
             }
 
-<<<<<<< HEAD
-    // Save to Cosmos DB (works without backend!)
-    const saveToCosmosDB = async () => {
-      try {
-        // Deduplicate tabs before saving
-        const tabIds = new Set<string>()
-        const uniqueTabs = updatedLayout.tabs.filter(t => {
-          if (tabIds.has(t.id)) {
-            console.warn(`Skipping duplicate tab ${t.id} when saving to Cosmos`)
-            return false
-          }
-          tabIds.add(t.id)
-          return true
-        })
-        
-        await cosmosConfigService.saveConfiguration({
-          tabs: uniqueTabs,
-          layouts: layouts  // Keep layouts for saved presets
-        })
-        console.log('New tab saved to Cosmos DB')
-        
-        // Save complete configuration with all user settings
-        await enhancedConfigService.saveCompleteConfiguration()
-        console.log('Complete configuration saved with enhanced service')
-      } catch (error) {
-        console.error('Failed to save to Cosmos DB:', error)
-      }
-    }
-    
-    // Save to PostgreSQL only if authenticated (legacy - for backward compatibility)
-    if (isAuthenticated) {
-      const saveToDatabase = async () => {
-        try {
-          await databaseService.saveTab(userId, {
-            tab_id: newTab.id,
-            title: newTab.name,
-            icon: newTab.icon,
-            tab_type: newTab.type,
-            components: newTab.components || [], // Send full component objects
-            custom_settings: newTab.props
-          })
-          console.log('New tab saved to database')
-        } catch (error) {
-          console.error('Failed to save new tab to database:', error)
-          // No localStorage fallback - rely on Cosmos DB for persistence
-        }
-      }
-      
-      // Try both Cosmos DB and PostgreSQL
-      saveToCosmosDB()
-      saveToDatabase()
-    } else {
-      // If not authenticated, still try Cosmos DB (it has its own auth)
-      saveToCosmosDB()
-    }
-
-    // No localStorage - Cosmos DB only
-=======
             if (!isUserAuthenticated) {
                 console.log(
                     "TabLayoutManager: No authenticated accounts, but still trying to load from Cosmos DB (works without MSAL)"
                 );
                 // Don't return early - still try to load from Cosmos DB as it works without backend auth
             }
->>>>>>> caed5349
 
             console.log(`TabLayoutManager: Loading layouts for user ${userId}`);
 
@@ -1178,156 +746,6 @@
                 }
             }
 
-<<<<<<< HEAD
-    // Save updated layout to Cosmos DB
-    if (isAuthenticated) {
-      const saveToCosmosDB = async () => {
-        try {
-          // Deduplicate tabs before saving (should already be unique after filter, but double-check)
-          const tabIds = new Set<string>()
-          const uniqueTabs = updatedLayout.tabs.filter(t => {
-            if (tabIds.has(t.id)) {
-              console.warn(`Removing duplicate tab ${t.id} in removeTab`)
-              return false
-            }
-            tabIds.add(t.id)
-            return true
-          })
-          
-          await cosmosConfigService.saveConfiguration({
-            tabs: uniqueTabs,
-            layouts: layouts,  // Keep layouts for saved presets
-            preferences: {
-              theme: document.documentElement.getAttribute('data-theme') || 'dark',
-              language: 'en'
-            }
-          })
-          console.log('Tab removed, layout saved to Cosmos DB')
-          
-          // Save complete configuration with all user settings
-          await enhancedConfigService.saveCompleteConfiguration()
-          console.log('Complete configuration saved after tab removal')
-        } catch (error) {
-          console.error('Failed to save to Cosmos DB after removing tab:', error)
-        }
-      }
-      
-      // Delete from PostgreSQL (legacy)
-      const deleteFromDatabase = async () => {
-        try {
-          await databaseService.deleteTab(userId, tabId)
-          console.log('Tab deleted from database')
-        } catch (error) {
-          console.error('Failed to delete tab from database:', error)
-        }
-      }
-      
-      saveToCosmosDB()
-      deleteFromDatabase()
-    }
-
-    // Update in layouts array if it's a saved layout
-    if (!currentLayout.isDefault) {
-      setLayouts(layouts.map(l => l.id === currentLayout.id ? updatedLayout : l))
-    }
-
-    // If we removed the active tab, switch to first available
-    if (activeTabId === tabId && updatedTabs.length > 0) {
-      setActiveTabId(updatedTabs[0].id)
-    }
-  }
-
-  const updateTab = (tabId: string, updates: Partial<TabConfig>) => {
-    console.log('UPDATE TAB CALLED:', { tabId, updates })
-    
-    // Log when components are being saved (this means exiting edit mode)
-    if (updates.components) {
-      console.log('💾 Saving component layout to Cosmos DB:', {
-        tabId,
-        componentCount: updates.components.length,
-        hasEditModeChange: updates.editMode !== undefined,
-        editMode: updates.editMode,
-        timestamp: new Date().toISOString()
-      })
-    }
-    
-    // Preserve editMode if not explicitly set in updates
-    const currentTab = currentLayout.tabs.find(t => t.id === tabId)
-    const preservedUpdates = {
-      ...updates,
-      // If editMode is undefined in updates, preserve current value
-      editMode: updates.editMode !== undefined ? updates.editMode : currentTab?.editMode
-    }
-    
-    const updatedLayout = {
-      ...currentLayout,
-      tabs: currentLayout.tabs.map(t =>
-        t.id === tabId ? { ...t, ...preservedUpdates } : t
-      ),
-      updatedAt: new Date().toISOString()
-    }
-
-    console.log('UPDATED LAYOUT:', updatedLayout)
-    console.log('UPDATED TAB COMPONENTS:', updatedLayout.tabs.find(t => t.id === tabId)?.components?.length)
-    setCurrentLayout(updatedLayout)
-    console.log('TabLayoutManager: setCurrentLayout called with', updatedLayout.tabs.find(t => t.id === tabId)?.components?.length, 'components')
-    
-    // Save to Cosmos DB (primary storage)
-    const saveToCosmosDB = async () => {
-      try {
-        // Deduplicate tabs before saving
-        const tabIds = new Set<string>()
-        const uniqueTabs = updatedLayout.tabs.filter(t => {
-          if (tabIds.has(t.id)) {
-            console.warn(`Removing duplicate tab ${t.id} in updateTab`)
-            return false
-          }
-          tabIds.add(t.id)
-          return true
-        })
-        
-        console.log('🚀 Sending to Cosmos DB...')
-        await cosmosConfigService.saveConfiguration({
-          tabs: uniqueTabs,
-          layouts: layouts,
-          preferences: {
-            theme: document.documentElement.getAttribute('data-theme') || 'dark',
-            language: 'en'
-          }
-        })
-        console.log('Tab updated in Cosmos DB with components:', uniqueTabs.find(t => t.id === tabId)?.components?.length)
-      } catch (error) {
-        console.error('Failed to save to Cosmos DB:', error)
-      }
-    }
-    
-    // Save to PostgreSQL (legacy)
-    const saveToDatabase = async () => {
-      try {
-        const tabToUpdate = updatedLayout.tabs.find(t => t.id === tabId)
-        if (tabToUpdate) {
-          await databaseService.saveTab(userId, {
-            tab_id: tabToUpdate.id,
-            title: tabToUpdate.name,
-            icon: tabToUpdate.icon,
-            tab_type: tabToUpdate.type,
-            components: tabToUpdate.components,
-            editMode: tabToUpdate.editMode,
-            custom_settings: tabToUpdate.props
-          })
-          console.log('Tab saved to database')
-        }
-      } catch (error) {
-        console.error('Failed to save tab to database:', error)
-      }
-    }
-    
-    // Save to both storages
-    saveToCosmosDB()
-    saveToDatabase()
-    
-    // No localStorage - Cosmos DB only
-=======
             if (savedLayoutStr) {
                 try {
                     const parsedLayout = JSON.parse(savedLayoutStr);
@@ -1515,7 +933,6 @@
             // If not authenticated, still try Cosmos DB (it has its own auth)
             saveToCosmosDB();
         }
->>>>>>> caed5349
 
         // No localStorage - Cosmos DB only
 
@@ -1532,62 +949,12 @@
         setupConsoleHelpers();
     }, [addTab]);
 
-<<<<<<< HEAD
-    // If we deleted the current layout, switch to default
-    if (currentLayout.id === layoutId) {
-      setCurrentLayout(defaultLayout)
-      setActiveTabId(defaultLayout.tabs[0]?.id || '')
-    }
-  }
-
-  const resetToDefault = async () => {
-    console.log('Resetting to default configuration...')
-    
-    // Clear all local storage first
-    localStorage.clear()
-    sessionStorage.clear()
-    
-    // Set default layout in memory
-    setCurrentLayout(defaultLayout)
-    setActiveTabId(defaultLayout.tabs[0]?.id || '')
-    
-    // Save default layout to Cosmos DB
-    try {
-      const cleanConfig = {
-        tabs: defaultLayout.tabs.map(tab => ({
-          ...tab,
-          component: tab.component || 'dashboard', // Ensure component is never empty
-          editMode: false,
-          components: [] // Clear any broken components
-        })),
-        layouts: [],
-        preferences: {
-          theme: 'dark',
-          language: 'en'
-        }
-      }
-      
-      await cosmosConfigService.saveConfiguration(cleanConfig)
-      console.log('Default configuration saved to Cosmos DB')
-    } catch (error) {
-      console.error('Error saving default config to Cosmos DB:', error)
-    }
-  }
-
-  const reorderTabs = (newTabs: TabConfig[]) => {
-    const updatedLayout = {
-      ...currentLayout,
-      tabs: newTabs,
-      updatedAt: new Date().toISOString()
-    }
-=======
     const removeTab = (tabId: string) => {
         // Don't allow removing the last tab or non-closable tabs
         const tab = currentLayout.tabs.find((t) => t.id === tabId);
         if (!tab || tab.closable === false || currentLayout.tabs.length === 1) {
             return;
         }
->>>>>>> caed5349
 
         const updatedTabs = currentLayout.tabs.filter((t) => t.id !== tabId);
         const updatedLayout = {
@@ -2091,42 +1458,6 @@
         }
     };
 
-<<<<<<< HEAD
-    // Update in layouts array if it's a saved layout
-    if (!currentLayout.isDefault) {
-      setLayouts(layouts.map(l => l.id === currentLayout.id ? updatedLayout : l))
-    }
-  }
-
-  // Enhanced tab creation - shows styled modal for tab name
-  const createTabWithPrompt = () => {
-    setShowTabModal(true)
-  }
-
-  const handleTabNameConfirm = (tabName: string) => {
-    // Check for duplicate names
-    const existingTab = currentLayout.tabs.find(t => t.name && t.name.toLowerCase() === tabName.toLowerCase())
-    if (existingTab) {
-      alert(`Tab name "${tabName}" already exists. Please choose a different name.`)
-      return
-    }
-    
-    const newTab: Omit<TabConfig, 'id'> = {
-      name: tabName,
-      component: 'UserTabContainer', // Fixed component ID for all user tabs
-      type: 'dynamic', // Always use dynamic type
-      icon: 'grid', // Always use grid icon for dynamic tabs
-      closable: true,
-      gridLayoutEnabled: true,
-      components: [],
-      editMode: false, // Start in view mode, user can toggle to edit
-      memoryStrategy: 'hybrid'
-    }
-
-    const createdTab = addTab(newTab)
-    setShowTabModal(false)
-  }
-=======
     const deleteLayout = (layoutId: string) => {
         // Can't delete default layout
         const layout = layouts.find((l) => l.id === layoutId);
@@ -2339,7 +1670,6 @@
                 console.error("Failed to save component to database:", error);
             }
         };
->>>>>>> caed5349
 
         saveToDatabase();
 
@@ -2351,27 +1681,6 @@
             );
         }
 
-<<<<<<< HEAD
-    // Save to PostgreSQL
-    const saveToDatabase = async () => {
-      try {
-        const updatedTab = updatedLayout.tabs.find(t => t.id === tabId)
-        if (updatedTab) {
-          await databaseService.saveComponentLayouts(userId, tabId, updatedTab.components || [])
-          console.log('Component added and saved to database')
-        }
-      } catch (error) {
-        console.error('Failed to save component to database:', error)
-      }
-    }
-    
-    saveToDatabase()
-
-    // Save to view memory for dynamic tabs
-    if (tab.memoryStrategy === 'hybrid' || tab.memoryStrategy === 'redis') {
-      saveLayout(`tab-${tabId}`, updatedLayout.tabs.find(t => t.id === tabId)?.components)
-    }
-=======
         // Update in layouts array if it's a saved layout
         if (!currentLayout.isDefault) {
             setLayouts(
@@ -2410,7 +1719,6 @@
                 updatedLayout.tabs.find((t) => t.id === tabId)?.components
             );
         }
->>>>>>> caed5349
 
         // Update in layouts array if it's a saved layout
         if (!currentLayout.isDefault) {
@@ -2554,35 +1862,6 @@
             } catch (e) {
                 console.log("Error during device config cleanup:", e);
             }
-<<<<<<< HEAD
-          : t
-      ),
-      updatedAt: new Date().toISOString()
-    }
-
-    setCurrentLayout(updatedLayout)
-
-    // Save to PostgreSQL
-    const saveToDatabase = async () => {
-      try {
-        const updatedTab = updatedLayout.tabs.find(t => t.id === tabId)
-        if (updatedTab) {
-          await databaseService.saveComponentLayouts(userId, tabId, updatedTab.components || [])
-          console.log('Component updated and saved to database')
-        }
-      } catch (error) {
-        console.error('Failed to update component in database:', error)
-      }
-    }
-    
-    saveToDatabase()
-
-    // Save to view memory with real-time updates
-    if (tab.memoryStrategy === 'hybrid' || tab.memoryStrategy === 'redis') {
-      saveLayout(`tab-${tabId}`, updatedLayout.tabs.find(t => t.id === tabId)?.components)
-    }
-=======
->>>>>>> caed5349
 
             // Create a clean default configuration with valid component types
             const cleanDefaultTabs = [
@@ -2642,112 +1921,6 @@
             setLayouts([DEFAULT_LAYOUT]);
             setActiveTabId("main");
 
-<<<<<<< HEAD
-    // Update in layouts array if it's a saved layout
-    if (!currentLayout.isDefault) {
-      setLayouts(layouts.map(l => l.id === currentLayout.id ? updatedLayout : l))
-    }
-  }
-
-  // Clear user configuration and reset to defaults
-  const clearUserConfiguration = async () => {
-    try {
-      console.log('Clearing user configuration from Cosmos DB and localStorage...')
-      
-      // Clear ALL localStorage and sessionStorage completely
-      localStorage.clear()
-      sessionStorage.clear()
-      
-      // Clear from Cosmos DB first
-      try {
-        await cosmosConfigService.deleteConfiguration()
-        console.log('Deleted old configuration from Cosmos DB')
-      } catch (e) {
-        console.log('No existing config to delete or delete failed:', e)
-      }
-      
-      // Create a clean default configuration with valid component types
-      const cleanDefaultConfig = {
-        tabs: [
-          {
-            id: 'analytics',
-            name: 'Analytics',
-            component: 'Analytics',  // Valid component type
-            type: 'dynamic' as const,
-            icon: 'bar-chart-2',
-            closable: true,
-            gridLayoutEnabled: true,
-            components: [],
-            editMode: false,
-            memoryStrategy: 'hybrid'
-          }
-        ],
-        layouts: [],
-        preferences: {
-          theme: 'dark',
-          language: 'en'
-        }
-      }
-      
-      // Save the clean default to Cosmos DB
-      try {
-        await cosmosConfigService.saveConfiguration(cleanDefaultConfig)
-        console.log('Clean default configuration saved to Cosmos DB')
-      } catch (e) {
-        console.error('Failed to save clean config to Cosmos DB:', e)
-      }
-      
-      // Reset to default layout
-      console.log('Resetting to default layout...')
-      setCurrentLayout(DEFAULT_LAYOUT)
-      setLayouts([DEFAULT_LAYOUT])
-      setActiveTabId('main')
-      
-      console.log('✅ User configuration cleared and reset successfully')
-    } catch (error) {
-      console.error('Failed to clear user configuration:', error)
-    }
-  }
-
-  const value: TabLayoutContextValue = {
-    currentLayout,
-    activeTabId,
-    layouts,
-    defaultLayout,
-    userLayouts,
-    setActiveTab: setActiveTabId,
-    addTab,
-    removeTab,
-    updateTab,
-    reorderTabs,
-    createTabWithPrompt,
-    showTabModal,
-    setShowTabModal,
-    saveCurrentLayout,
-    loadLayout,
-    deleteLayout,
-    resetToDefault,
-    clearUserConfiguration,
-    updateTabGridLayout,
-    toggleTabGridLayout,
-    addComponentToTab,
-    removeComponentFromTab,
-    updateComponentInTab,
-    toggleTabEditMode
-  }
-
-  return (
-    <TabLayoutContext.Provider value={value}>
-      {children}
-      <TabNameModal
-        isOpen={showTabModal}
-        onClose={() => setShowTabModal(false)}
-        onConfirm={handleTabNameConfirm}
-        defaultName={`New Tab ${currentLayout.tabs.filter(t => t.name && t.name.startsWith('New Tab')).length + 1}`}
-      />
-    </TabLayoutContext.Provider>
-  )
-=======
             console.log("✅ User configuration cleared and reset successfully");
         } catch (error) {
             console.error("Failed to clear user configuration:", error);
@@ -2990,5 +2163,4 @@
             />
         </TabLayoutContext.Provider>
     );
->>>>>>> caed5349
 }