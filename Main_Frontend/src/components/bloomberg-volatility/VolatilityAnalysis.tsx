--- conflicted
+++ resolved
@@ -55,349 +55,6 @@
 
 // Bloomberg API endpoints
 const BLOOMBERG_ENDPOINTS = {
-<<<<<<< HEAD
-  VM_DIRECT: 'http://20.172.249.92:8080',      // Direct Bloomberg VM API (HTTP only - mixed content blocked)
-  K8S_GATEWAY: 'http://52.149.235.82',         // K8s Bloomberg Gateway (HTTP only - mixed content blocked)  
-  CONTAINER_APP: 'https://bloomberg-volatility-surface.agreeablepond-1a74a92d.eastus.azurecontainerapps.io',
-  PROXY: '/api/bloomberg'  // Proxy through main app backend to avoid mixed content
-}
-
-export function VolatilityAnalysis({ 
-  theme,
-  apiEndpoint = process.env.NODE_ENV === 'development' 
-    ? 'http://localhost:8080' 
-    : BLOOMBERG_ENDPOINTS.PROXY  // Use proxy to avoid mixed content issues
-}: VolatilityAnalysisProps = {}) {
-  const { currentTheme } = useTheme()
-  const [loading, setLoading] = useState(false)
-  const [error, setError] = useState<string | null>(null)
-  const [selectedPair, setSelectedPair] = useState('EURUSD')
-  const [selectedTenor] = useState('1M')
-  const [surfaceData, setSurfaceData] = useState<ValidatedVolatilityData[]>([])
-  const [loadingProgress, setLoadingProgress] = useState<string>('')
-  const [visibleTenorsForSmile, setVisibleTenorsForSmile] = useState<Set<string>>(new Set(['1W']))
-  const [visibleDeltasForTerm, setVisibleDeltasForTerm] = useState<Set<number>>(new Set([50]))
-  const [dataQualityScore, setDataQualityScore] = useState<number>(0)
-  const [lastUpdate, setLastUpdate] = useState<Date | null>(null)
-  const [spotRates, setSpotRates] = useState<Record<string, number>>({})
-  
-  // React-managed tooltip state (safer than D3.js DOM manipulation)
-  const [termTooltip, setTermTooltip] = useState<{ visible: boolean; x: number; y: number; content: React.ReactNode } | null>(null)
-  const [smileTooltip, setSmileTooltip] = useState<{ visible: boolean; x: number; y: number; content: React.ReactNode } | null>(null)
-  
-  const smileChartRef = useRef<HTMLDivElement>(null)
-  const termChartRef = useRef<HTMLDivElement>(null)
-  const resizeObserverRef = useRef<ResizeObserver | null>(null)
-  
-  // Convert tenor to actual time in years - moved to global scope
-  const tenorToYears = (tenor: string): number => {
-    const map: Record<string, number> = {
-      'ON': 1/365,    // Overnight = 1 day
-      '1W': 7/365,    // 1 week
-      '2W': 14/365,   // 2 weeks
-      '1M': 30/365,   // ~1 month
-      '2M': 60/365,   // ~2 months
-      '3M': 90/365,   // ~3 months
-      '6M': 180/365,  // ~6 months
-      '9M': 270/365,  // ~9 months
-      '1Y': 1.0,      // 1 year
-      '18M': 1.5,     // 1.5 years
-      '2Y': 2.0       // 2 years
-    }
-    return map[tenor] || 0
-  }
-  
-  // Major FX pairs for volatility trading
-  const currencyPairs = [
-    // Major USD pairs
-    'EURUSD', 'GBPUSD', 'USDJPY', 'USDCHF', 'AUDUSD', 'USDCAD', 'NZDUSD',
-    // EUR crosses
-    'EURGBP', 'EURJPY', 'EURCHF', 'EURAUD', 'EURCAD', 'EURNZD',
-    // GBP crosses
-    'GBPJPY', 'GBPCHF', 'GBPAUD', 'GBPCAD', 'GBPNZD',
-    // JPY crosses
-    'AUDJPY', 'CADJPY', 'NZDJPY', 'CHFJPY',
-    // Other crosses
-    'AUDCAD', 'AUDCHF', 'AUDNZD', 'CADCHF', 'NZDCAD', 'NZDCHF'
-  ]
-
-
-  // Fetch spot rates for all currency pairs
-  const fetchSpotRates = useCallback(async () => {
-    try {
-      // Build list of spot tickers
-      const spotTickers = currencyPairs.map(pair => `${pair} Curncy`)
-      
-      const endpoint = `${apiEndpoint}/api/market-data`
-      
-      const response = await axios.post(endpoint, {
-        securities: spotTickers,
-        fields: ['PX_LAST']
-      })
-      
-      // K8s gateway wraps the response in a data field
-      const result = response.data.data || response.data
-      
-      if (result.success && result.data?.securities_data) {
-        const rates: Record<string, number> = {}
-        
-        result.data.securities_data.forEach((sec: any) => {
-          if (sec.success && sec.fields?.PX_LAST) {
-            // Extract pair name from ticker (e.g., "EURUSD Curncy" -> "EURUSD")
-            const pair = sec.security.replace(' Curncy', '')
-            rates[pair] = sec.fields.PX_LAST
-          }
-        })
-        
-        console.log('Fetched spot rates:', rates)
-        setSpotRates(rates)
-      }
-    } catch (error) {
-      console.error('Error fetching spot rates:', error)
-      // Don't fail the whole component if spot rates fail
-    }
-  }, [])
-  
-  const fetchData = useCallback(async () => {
-    console.log('fetchData called for', selectedPair)
-    setLoading(true)
-    setError(null)
-    setSurfaceData([])
-    setLoadingProgress('Fetching all tenor data...')
-    
-    try {
-      // Fetch volatility surface data
-      console.log('Fetching all tenors in one batched call...', STANDARD_TENORS)
-      const volResponse = await axios.post(`${apiEndpoint}/api/volatility-surface/${selectedPair}`, 
-        STANDARD_TENORS
-      )
-      
-      // Parse K8s gateway response format
-      const volData = volResponse.data
-      let data = []
-      
-      // Check if data is in the nested structure from K8s gateway
-      if (volData.data?.data?.securities_data) {
-        console.log('Parsing K8s gateway format with securities_data')
-        const securities = volData.data.data.securities_data
-        
-        // Group securities by tenor
-        const byTenor = {}
-        securities.forEach(sec => {
-          if (sec.success && sec.fields) {
-            const ticker = sec.security
-            // Extract tenor from ticker like "EURUSDV1M BGN Curncy" or "EURUSD25R1M BGN Curncy"
-            const match = ticker.match(new RegExp(`${selectedPair}(\\d*[RBV])(\\d+[DWMY])\\s`))
-            if (match) {
-              const tenor = match[2]
-              if (!byTenor[tenor]) {
-                byTenor[tenor] = {
-                  tenor,
-                  // Create .raw wrapper to match standalone app structure exactly
-                  raw: {
-                    atm_bid: null,
-                    atm_ask: null,
-                    rr_5d_bid: null,
-                    rr_5d_ask: null,
-                    bf_5d_bid: null,
-                    bf_5d_ask: null,
-                    rr_10d_bid: null,
-                    rr_10d_ask: null,
-                    bf_10d_bid: null,
-                    bf_10d_ask: null,
-                    rr_15d_bid: null,
-                    rr_15d_ask: null,
-                    bf_15d_bid: null,
-                    bf_15d_ask: null,
-                    rr_25d_bid: null,
-                    rr_25d_ask: null,
-                    bf_25d_bid: null,
-                    bf_25d_ask: null,
-                    rr_35d_bid: null,
-                    rr_35d_ask: null,
-                    bf_35d_bid: null,
-                    bf_35d_ask: null
-                  }
-                }
-              }
-              
-              // Parse the ticker type (ATM, RR, BF) and delta
-              const typeMatch = ticker.match(new RegExp(`${selectedPair}(\\d*)?([RBV])(\\d+[DWMY])`))
-              if (typeMatch) {
-                const delta = typeMatch[1] || ''
-                const type = typeMatch[2]
-                
-                if (type === 'V') {
-                  // ATM volatility - assign to .raw structure to match standalone app
-                  byTenor[tenor].raw.atm_bid = sec.fields.PX_BID || null
-                  byTenor[tenor].raw.atm_ask = sec.fields.PX_ASK || null
-                } else if (type === 'R') {
-                  // Risk Reversal - assign to .raw structure to match standalone app
-                  const fieldPrefix = `rr_${delta}d`
-                  byTenor[tenor].raw[`${fieldPrefix}_bid`] = sec.fields.PX_BID || null
-                  byTenor[tenor].raw[`${fieldPrefix}_ask`] = sec.fields.PX_ASK || null
-                } else if (type === 'B') {
-                  // Butterfly - assign to .raw structure to match standalone app
-                  const fieldPrefix = `bf_${delta}d`
-                  byTenor[tenor].raw[`${fieldPrefix}_bid`] = sec.fields.PX_BID || null
-                  byTenor[tenor].raw[`${fieldPrefix}_ask`] = sec.fields.PX_ASK || null
-                }
-              }
-            }
-          }
-        })
-        
-        // Convert to array
-        data = Object.values(byTenor)
-      } else if (volData.surface) {
-        // Original format with surface property
-        console.log('Parsing original format with surface property')
-        data = Object.keys(volData.surface).map(tenor => ({
-          tenor,
-          ...volData.surface[tenor]
-        }))
-      } else {
-        console.warn('Unknown data format from Bloomberg API')
-      }
-      
-      if (data && data.length > 0) {
-        console.log(`Received ${data.length} volatility data points`)
-        console.log('Tenors received:', data.map(d => d.tenor))
-        
-        // Calculate overall data quality
-        const totalScore = data.reduce((sum, d) => sum + (d.quality?.completeness || 0), 0)
-        const avgScore = Math.round(totalScore / data.length)
-        setDataQualityScore(avgScore)
-        
-        // Set last update time
-        setLastUpdate(new Date())
-        
-        setSurfaceData(data)
-        setError(null) // Clear any previous errors
-      } else {
-        console.warn('No data received from Bloomberg API')
-        setSurfaceData([])
-        setError(`No volatility data available for ${selectedPair}`)
-        setDataQualityScore(0)
-      }
-    } catch (err) {
-      console.error('Bloomberg API failed:', err)
-      console.error('Full error:', err)
-      
-      // Show real error - no error recovery
-      const userMessage = err instanceof Error ? err.message : String(err)
-      
-      setError(userMessage)
-      setSurfaceData([])
-      setDataQualityScore(0)
-    } finally {
-      console.log('fetchData completed, setting loading to false')
-      setLoading(false)
-      setLoadingProgress('')
-    }
-  }, [selectedPair, fetchSpotRates])
-
-  useEffect(() => {
-    console.log('useEffect triggered, calling fetchData')
-    fetchSpotRates() // Fetch spot rates on component mount
-    fetchData()
-  }, [fetchData, fetchSpotRates])
-
-  // Set up resize observer for smooth chart resizing
-  useEffect(() => {
-    const handleResize = () => {
-      // Re-render charts on resize with debounce
-      if (surfaceData.length > 0 && smileChartRef.current && termChartRef.current) {
-        requestAnimationFrame(() => {
-          try {
-            if (smileChartRef.current && termChartRef.current) {
-              drawSmileChart()
-              drawTermStructureChart()
-            }
-          } catch (error) {
-            console.warn('Chart resize redraw failed (safe to ignore):', error)
-          }
-        })
-      }
-    }
-
-    // Create resize observer
-    resizeObserverRef.current = new ResizeObserver(() => {
-      handleResize()
-    })
-
-    // Observe chart containers
-    if (smileChartRef.current) {
-      resizeObserverRef.current.observe(smileChartRef.current)
-    }
-    if (termChartRef.current) {
-      resizeObserverRef.current.observe(termChartRef.current)
-    }
-
-    // Also listen for window resize
-    window.addEventListener('resize', handleResize)
-
-    return () => {
-      // Clean up charts using D3.js before component unmounts
-      try {
-        if (smileChartRef.current) {
-          d3.select(smileChartRef.current).selectAll("*").remove()
-        }
-        if (termChartRef.current) {
-          d3.select(termChartRef.current).selectAll("*").remove()
-        }
-      } catch (error) {
-        console.warn('Error cleaning up charts on unmount:', error)
-      }
-      
-      if (resizeObserverRef.current) {
-        resizeObserverRef.current.disconnect()
-      }
-      window.removeEventListener('resize', handleResize)
-      
-      // Hide tooltips on cleanup (no DOM manipulation needed)
-      setTermTooltip(null)
-      setSmileTooltip(null)
-    }
-  }, [surfaceData, currentTheme])
-
-  // D3.js Term Structure Visualization
-  const drawTermStructureChart = useCallback(() => {
-    console.log('🔍 drawTermStructureChart called')
-    if (!termChartRef.current) {
-      console.error('❌ No termChartRef.current')
-      return
-    }
-    
-    // Safely clear previous chart using D3.js selection
-    try {
-      d3.select(termChartRef.current).selectAll("*").remove()
-    } catch (error) {
-      console.warn('Error clearing term chart:', error)
-    }
-    
-    if (!surfaceData.length) {
-      console.warn('⚠️ No surfaceData available')
-      return
-    }
-    console.log('✅ Surface data available:', surfaceData.length, 'tenors')
-
-    // VOLATILITY TERM STRUCTURE: Shows volatility across tenors for each delta
-    const allTermCurves: Array<{delta: number, label: string, points: Array<{tenor: string, vol: number, sortKey: number, timeYears: number}>}> = []
-    
-    console.log('Building term structure for all deltas')
-    
-    // Build curves for each delta
-    const deltas = [5, 10, 15, 25, 35, 50] // 50 = ATM
-    
-    deltas.filter(delta => visibleDeltasForTerm.has(delta)).forEach(delta => {
-      const deltaPoints: Array<{tenor: string, vol: number, sortKey: number, timeYears: number}> = []
-      
-      surfaceData.forEach(data => {
-        // Skip non-benchmark tenors for cleaner term structure
-        if (!TERM_STRUCTURE_TENORS.includes(data.tenor)) {
-          return
-=======
     VM_DIRECT: "http://20.172.249.92:8080", // Direct Bloomberg VM API (HTTP only - mixed content blocked)
     K8S_GATEWAY: "http://52.149.235.82", // K8s Bloomberg Gateway (HTTP only - mixed content blocked)
     CONTAINER_APP:
@@ -782,7 +439,6 @@
         if (!termChartRef.current) {
             console.error("❌ No termChartRef.current");
             return;
->>>>>>> caed5349
         }
 
         // Safely clear previous chart using D3.js selection
@@ -1009,743 +665,6 @@
             console.error("Invalid chart dimensions", { width, height });
             return;
         }
-<<<<<<< HEAD
-      })
-      
-      // Only add curves with sufficient data
-      if (deltaPoints.length >= 3) {
-        const sortedPoints = deltaPoints.sort((a, b) => a.sortKey - b.sortKey)
-        allTermCurves.push({
-          delta,
-          label: delta === 50 ? 'ATM' : `${delta}Δ`,
-          points: sortedPoints
-        })
-      }
-    })
-    
-    console.log('Term Structure data:', { 
-      curvesCount: allTermCurves.length,
-      curves: allTermCurves.map(c => ({ delta: c.delta, label: c.label, pointsCount: c.points.length }))
-    })
-
-    if (allTermCurves.length === 0) {
-      console.warn('No delta curves available for term structure')
-      // Show helpful message when no deltas selected
-      d3.select(termChartRef.current)
-        .append("div")
-        .style("position", "absolute")
-        .style("top", "50%")
-        .style("left", "50%")
-        .style("transform", "translate(-50%, -50%)")
-        .style("color", currentTheme.textSecondary)
-        .style("font-size", "12px")
-        .style("text-align", "center")
-        .html("Select delta buttons above to display term structure curves")
-      return
-    }
-
-    // Skip the rendering indicator to avoid DOM manipulation issues
-    // The indicator was causing removeChild errors when switching currency pairs
-
-    const margin = { top: 20, right: 30, bottom: 50, left: 50 }
-    const width = termChartRef.current.clientWidth - margin.left - margin.right
-    const height = termChartRef.current.clientHeight - margin.top - margin.bottom
-    
-    console.log('Term Structure Chart dimensions:', { width, height })
-    console.log('Term Structure Chart element:', {
-      clientWidth: termChartRef.current.clientWidth,
-      clientHeight: termChartRef.current.clientHeight,
-      offsetWidth: termChartRef.current.offsetWidth,
-      offsetHeight: termChartRef.current.offsetHeight
-    })
-    if (width <= 0 || height <= 0) {
-      console.error('Invalid chart dimensions', { width, height })
-      return
-    }
-
-    let svg, g
-    try {
-      svg = d3.select(termChartRef.current)
-        .append("svg")
-        .attr("width", width + margin.left + margin.right)
-        .attr("height", height + margin.top + margin.bottom)
-
-      g = svg.append("g")
-        .attr("transform", `translate(${margin.left},${margin.top})`)
-    } catch (error) {
-      console.error('Error creating term chart SVG:', error)
-      return
-    }
-
-    // Get data extents from all curves
-    const allPoints = allTermCurves.flatMap(c => c.points)
-    const volExtent = d3.extent(allPoints, d => d.vol) as [number, number]
-    const timeExtent = d3.extent(allPoints, d => d.timeYears) as [number, number]
-
-    // Use LINEAR scale for realistic time spacing
-    const xScale = d3.scaleLinear()
-      .domain(timeExtent)
-      .range([0, width])
-
-    const yScale = d3.scaleLinear()
-      .domain([Math.max(0, volExtent[0] - 0.5), volExtent[1] + 0.5])
-      .range([height, 0])
-
-    // Grid lines - Y-axis only
-    g.selectAll(".grid-line-y")
-      .data(yScale.ticks(4))
-      .enter()
-      .append("line")
-      .attr("class", "grid-line-y")
-      .attr("x1", 0)
-      .attr("x2", width)
-      .attr("y1", d => yScale(d))
-      .attr("y2", d => yScale(d))
-      .attr("stroke", currentTheme.border)
-      .attr("stroke-width", 0.5)
-      .attr("opacity", 0.2)
-
-    // Custom x-axis with tenor labels at correct time positions
-    const xAxis = g.append("g")
-      .attr("transform", `translate(0,${height})`)
-    
-    // Draw axis line
-    xAxis.append("line")
-      .attr("x1", 0)
-      .attr("x2", width)
-      .attr("stroke", currentTheme.textSecondary)
-    
-    // Add tenor labels at correct time positions - only benchmark tenors
-    const uniqueTenors = TERM_STRUCTURE_TENORS.filter(tenor => 
-      allPoints.some(p => p.tenor === tenor)
-    )
-    
-    xAxis.selectAll(".tick")
-      .data(uniqueTenors)
-      .enter()
-      .append("g")
-      .attr("class", "tick")
-      .attr("transform", d => `translate(${xScale(tenorToYears(d))}, 0)`)
-      .each(function(d) {
-        const tick = d3.select(this)
-        // Tick mark
-        tick.append("line")
-          .attr("y1", 0)
-          .attr("y2", 6)
-          .attr("stroke", currentTheme.textSecondary)
-        // Label
-        tick.append("text")
-          .attr("y", 16)
-          .attr("text-anchor", "middle")
-          .style("font-size", "10px")
-          .style("fill", currentTheme.textSecondary)
-          .text(d)
-      })
-
-    g.append("g")
-      .call(d3.axisLeft(yScale).tickFormat(d => `${d}%`))
-      .style("color", currentTheme.textSecondary)
-
-    // Line generator using time-based x position
-    const line = d3.line<any>()
-      .x(d => xScale(d.timeYears))
-      .y(d => yScale(d.vol))
-      .curve(d3.curveCatmullRom)
-
-    // Color scale for different deltas using unified palette
-    const deltaColorScale = d3.scaleOrdinal()
-      .domain([5, 10, 15, 25, 35, 50])
-      .range(UNIFIED_COLORS)
-    
-    const deltaColors = {
-      5: deltaColorScale(5),
-      10: deltaColorScale(10),
-      15: deltaColorScale(15),
-      25: deltaColorScale(25),
-      35: deltaColorScale(35),
-      50: deltaColorScale(50)
-    }
-
-    // Draw lines for each delta curve
-    allTermCurves.forEach(curve => {
-      const curveColor = deltaColors[curve.delta] || currentTheme.primary
-      
-      // Glow effect
-      g.append("path")
-        .datum(curve.points)
-        .attr("fill", "none")
-        .attr("stroke", curveColor)
-        .attr("stroke-width", 1.5)
-        .attr("stroke-opacity", 0.2)
-        .attr("stroke-linejoin", "round")
-        .attr("stroke-linecap", "round")
-        .style("filter", "blur(2px)")
-        .attr("d", line)
-
-      // Main line
-      g.append("path")
-        .datum(curve.points)
-        .attr("fill", "none")
-        .attr("stroke", curveColor)
-        .attr("stroke-width", 1.8)
-        .attr("stroke-linejoin", "round")
-        .attr("stroke-linecap", "round")
-        .attr("d", line)
-        .style("opacity", 0.9)
-
-      // Add data points
-      g.selectAll(`.point-${curve.delta}`)
-        .data(curve.points)
-        .enter()
-        .append("circle")
-        .attr("class", `point-${curve.delta}`)
-        .attr("cx", d => xScale(d.timeYears))
-        .attr("cy", d => yScale(d.vol))
-        .attr("r", 3)
-        .attr("fill", curveColor)
-        .attr("stroke", currentTheme.background)
-        .attr("stroke-width", 1.5)
-        .style("opacity", 0.8)
-    })
-      
-    // Add legend for deltas
-    const legend = g.append("g")
-      .attr("class", "legend")
-      .attr("transform", `translate(${width - 80}, 10)`)
-
-    allTermCurves.forEach((curve, index) => {
-      const legendItem = legend.append("g")
-        .attr("transform", `translate(0, ${index * 15})`)
-        .style("cursor", "pointer")
-
-      legendItem.append("line")
-        .attr("x1", 0)
-        .attr("x2", 15)
-        .attr("y1", 0)
-        .attr("y2", 0)
-        .attr("stroke", deltaColors[curve.delta] || currentTheme.primary)
-        .attr("stroke-width", 1.8)
-
-      legendItem.append("text")
-        .attr("x", 20)
-        .attr("y", 0)
-        .attr("dy", "0.35em")
-        .style("font-size", "10px")
-        .style("fill", currentTheme.textSecondary)
-        .style("font-weight", curve.delta === 50 ? "600" : "normal")
-        .text(curve.label)
-    })
-
-    // Add hover interactions to all points (use React state for tooltips)
-    allTermCurves.forEach(curve => {
-      g.selectAll(`.point-${curve.delta}`)
-        .on("mouseover", function(event, d: any) {
-        // Highlight the point
-        d3.select(this)
-          .transition()
-          .duration(100)
-          .attr("r", 6)
-          
-        const days = Math.round(d.timeYears * 365)
-        const curveColor = deltaColors[curve.delta] || currentTheme.primary
-        
-        // Use React state for tooltip content
-        const rect = termChartRef.current?.getBoundingClientRect()
-        if (rect) {
-          setTermTooltip({
-            visible: true,
-            x: event.clientX - rect.left + 15,
-            y: event.clientY - rect.top - 40,
-            content: (
-              <div>
-                <div style={{ fontWeight: 600, marginBottom: 6, color: curveColor }}>
-                  {curve.label} Volatility
-                </div>
-                <div style={{ display: 'flex', justifyContent: 'space-between', gap: 20 }}>
-                  <span style={{ color: currentTheme.textSecondary }}>Tenor:</span>
-                  <span style={{ fontWeight: 500 }}>{d.tenor}</span>
-                </div>
-                <div style={{ display: 'flex', justifyContent: 'space-between', gap: 20 }}>
-                  <span style={{ color: currentTheme.textSecondary }}>Volatility:</span>
-                  <span style={{ fontWeight: 500 }}>{d.vol.toFixed(3)}%</span>
-                </div>
-                <div style={{ display: 'flex', justifyContent: 'space-between', gap: 20, marginTop: 4, paddingTop: 4, borderTop: `1px solid ${currentTheme.border}` }}>
-                  <span style={{ color: currentTheme.textSecondary, fontSize: 10 }}>Time:</span>
-                  <span style={{ fontSize: 10 }}>{days} days</span>
-                </div>
-              </div>
-            )
-          })
-        }
-      })
-      .on("mouseout", function() {
-        // Reset point size
-        d3.select(this)
-          .transition()
-          .duration(100)
-          .attr("r", 3)
-          
-        // Hide tooltip using React state
-        setTermTooltip(null)
-      })
-    })
-
-    // Axis labels
-    g.append("text")
-      .attr("transform", "rotate(-90)")
-      .attr("y", 0 - margin.left)
-      .attr("x", 0 - (height / 2))
-      .attr("dy", "1em")
-      .style("text-anchor", "middle")
-      .style("font-size", "11px")
-      .style("fill", currentTheme.textSecondary)
-      .text("Implied Volatility (%)")
-
-    g.append("text")
-      .attr("transform", `translate(${width/2}, ${height + margin.bottom - 5})`)
-      .style("text-anchor", "middle")
-      .style("font-size", "11px")
-      .style("fill", currentTheme.textSecondary)
-      .text("Tenor")
-
-  }, [surfaceData, currentTheme, visibleDeltasForTerm])
-
-  // D3.js Volatility Smile Visualization - Multiple Tenor Curves
-  const drawSmileChart = useCallback(() => {
-    if (!smileChartRef.current) return
-    
-    // Safely clear previous chart using D3.js selection
-    try {
-      d3.select(smileChartRef.current).selectAll("*").remove()
-    } catch (error) {
-      console.warn('Error clearing smile chart:', error)
-    }
-    
-    if (!surfaceData.length) return
-
-    // Get all smile curves for selected tenors
-    const allSmileCurves: Array<{tenor: string, points: Array<{delta: number, vol: number, label: string, tenor: string}>}> = []
-    
-    console.log('Drawing smile curves for visible tenors:', Array.from(visibleTenorsForSmile))
-    
-    visibleTenorsForSmile.forEach(tenor => {
-      // Find data by matching tenor name, not by index
-      const data = surfaceData.find(d => d.tenor === tenor)
-      if (!data) {
-        console.warn(`No data found for tenor ${tenor}`)
-        return
-      }
-
-      const atmMid = data.raw?.atm_bid && data.raw?.atm_ask ? (data.raw.atm_bid + data.raw.atm_ask) / 2 : null
-      if (!atmMid) return
-
-      const smilePoints = []
-      
-      // All available delta points from Bloomberg data
-      const deltaData = [
-        { delta: 5, rrBid: data.raw?.rr_5d_bid, rrAsk: data.raw?.rr_5d_ask, bfBid: data.raw?.bf_5d_bid, bfAsk: data.raw?.bf_5d_ask },
-        { delta: 10, rrBid: data.raw?.rr_10d_bid, rrAsk: data.raw?.rr_10d_ask, bfBid: data.raw?.bf_10d_bid, bfAsk: data.raw?.bf_10d_ask },
-        { delta: 15, rrBid: data.raw?.rr_15d_bid, rrAsk: data.raw?.rr_15d_ask, bfBid: data.raw?.bf_15d_bid, bfAsk: data.raw?.bf_15d_ask },
-        { delta: 25, rrBid: data.raw?.rr_25d_bid, rrAsk: data.raw?.rr_25d_ask, bfBid: data.raw?.bf_25d_bid, bfAsk: data.raw?.bf_25d_ask },
-        { delta: 35, rrBid: data.raw?.rr_35d_bid, rrAsk: data.raw?.rr_35d_ask, bfBid: data.raw?.bf_35d_bid, bfAsk: data.raw?.bf_35d_ask }
-      ]
-
-      deltaData.forEach(({ delta, rrBid, rrAsk, bfBid, bfAsk }) => {
-        if (rrBid !== null && rrAsk !== null && bfBid !== null && bfAsk !== null) {
-          const rrMid = (rrBid + rrAsk) / 2
-          const bfMid = (bfBid + bfAsk) / 2
-          
-          // FX smile construction: Put Vol = ATM - RR/2 + BF, Call Vol = ATM + RR/2 + BF
-          const putVol = atmMid - rrMid/2 + bfMid
-          const callVol = atmMid + rrMid/2 + bfMid
-          
-          // Add put and call points
-          smilePoints.push(
-            { delta: delta, vol: putVol, label: `${delta}ΔP`, tenor },
-            { delta: 100 - delta, vol: callVol, label: `${delta}ΔC`, tenor }
-          )
-        }
-      })
-      
-      // ATM point
-      smilePoints.push({ delta: 50, vol: atmMid, label: 'ATM', tenor })
-      
-      if (smilePoints.length > 0) {
-        allSmileCurves.push({
-          tenor,
-          points: smilePoints.sort((a, b) => a.delta - b.delta)
-        })
-      }
-    })
-
-    if (allSmileCurves.length === 0) {
-      // Show message when no tenors selected
-      try {
-        d3.select(smileChartRef.current)
-          .append("div")
-        .style("display", "flex")
-        .style("align-items", "center")
-        .style("justify-content", "center")
-        .style("height", "100%")
-        .style("color", currentTheme.textSecondary)
-        .style("font-size", "12px")
-        .style("text-align", "center")
-        .html("Select tenor buttons above to display volatility smile curves")
-      } catch (error) {
-        console.warn('Error showing smile message:', error)
-      }
-      return
-    }
-
-    const margin = { top: 20, right: 30, bottom: 40, left: 50 }
-    const width = smileChartRef.current.clientWidth - margin.left - margin.right
-    const height = smileChartRef.current.clientHeight - margin.top - margin.bottom
-
-    // Validate dimensions
-    if (width <= 0 || height <= 0) {
-      console.warn('Invalid smile chart dimensions:', { width, height })
-      return
-    }
-
-    let svg, g
-    try {
-      svg = d3.select(smileChartRef.current)
-        .append("svg")
-        .attr("width", width + margin.left + margin.right)
-        .attr("height", height + margin.top + margin.bottom)
-
-      g = svg.append("g")
-        .attr("transform", `translate(${margin.left},${margin.top})`)
-    } catch (error) {
-      console.error('Error creating smile chart SVG:', error)
-      return
-    }
-
-    // Scales - fix overlapping by using proper delta range and fixed volatility range
-    const xScale = d3.scaleLinear()
-      .domain([5, 95]) // Full delta range from 5 to 95
-      .range([0, width])
-
-    // Fixed Y-axis range for better comparison across smiles
-    const allSmilePoints = allSmileCurves.flatMap(curve => curve.points)
-    const volExtent = d3.extent(allSmilePoints, d => d.vol) as [number, number]
-    const yScale = d3.scaleLinear()
-      .domain([Math.max(0, volExtent[0] - 0.5), volExtent[1] + 0.5]) // Add padding but start reasonable
-      .range([height, 0])
-
-    // Color scale for different tenors using unified palette
-    const colorScale = d3.scaleOrdinal()
-      .domain(allSmileCurves.map(c => c.tenor))
-      .range(UNIFIED_COLORS)
-
-    // Minimal grid lines - only Y-axis
-    g.selectAll(".grid-line-y")
-      .data(yScale.ticks(3))
-      .enter()
-      .append("line")
-      .attr("class", "grid-line-y")
-      .attr("x1", 0)
-      .attr("x2", width)
-      .attr("y1", d => yScale(d))
-      .attr("y2", d => yScale(d))
-      .attr("stroke", currentTheme.border)
-      .attr("stroke-width", 0.5)
-      .attr("opacity", 0.2)
-
-    // X-axis (no labels, we'll add custom ones below)
-    g.append("g")
-      .attr("transform", `translate(0,${height})`)
-      .call(d3.axisBottom(xScale).tickSize(0).tickFormat(() => ""))
-      .style("color", currentTheme.textSecondary)
-
-    g.append("g")
-      .call(d3.axisLeft(yScale).tickFormat(d => `${d}%`))
-      .style("color", currentTheme.textSecondary)
-
-    // Line generator
-    const line = d3.line<any>()
-      .x(d => xScale(d.delta))
-      .y(d => yScale(d.vol))
-      .curve(d3.curveCatmullRom.alpha(0.5))
-
-    // Draw each tenor curve
-    allSmileCurves.forEach((curve) => {
-      const curveColor = colorScale(curve.tenor) as string
-      const sortedPoints = curve.points.sort((a: any, b: any) => a.delta - b.delta)
-      
-      // Enhanced glow effect
-      g.append("path")
-        .datum(sortedPoints)
-        .attr("fill", "none")
-        .attr("stroke", curveColor)
-        .attr("stroke-width", 1)
-        .attr("stroke-opacity", 0.2)
-        .attr("stroke-linejoin", "round")
-        .attr("stroke-linecap", "round")
-        .style("filter", "blur(3px)")
-        .attr("d", line)
-
-      // Main line with stronger presence
-      g.append("path")
-        .datum(sortedPoints)
-        .attr("fill", "none")
-        .attr("stroke", curveColor)
-        .attr("stroke-width", 1.2)
-        .attr("stroke-linejoin", "round")
-        .attr("stroke-linecap", "round")
-        .attr("d", line)
-        .style("filter", "drop-shadow(0 1px 2px rgba(0,0,0,0.15))")
-
-      // Invisible overlay for mouse interaction on smile curve (use React state for tooltips)
-      g.append("path")
-        .datum(sortedPoints)
-        .attr("fill", "none")
-        .attr("stroke", "transparent")
-        .attr("stroke-width", 20)
-        .attr("d", line)
-        .style("cursor", "crosshair")
-        .on("mousemove", function(event) {
-          const [mouseX] = d3.pointer(event)
-          const deltaValue = xScale.invert(mouseX)
-          
-          // Find closest data point
-          let closestPoint = sortedPoints[0]
-          let minDist = Math.abs(closestPoint.delta - deltaValue)
-          
-          sortedPoints.forEach((p: any) => {
-            const dist = Math.abs(p.delta - deltaValue)
-            if (dist < minDist) {
-              minDist = dist
-              closestPoint = p
-            }
-          })
-          
-          // Use React state for tooltip content
-          const rect = smileChartRef.current?.getBoundingClientRect()
-          if (rect) {
-            setSmileTooltip({
-              visible: true,
-              x: event.clientX - rect.left + 15,
-              y: event.clientY - rect.top - 40,
-              content: (
-                <div>
-                  <div style={{ fontWeight: 600, marginBottom: 6, color: curveColor }}>
-                    {curve.tenor} Smile
-                  </div>
-                  <div style={{ display: 'flex', justifyContent: 'space-between', gap: 20 }}>
-                    <span style={{ color: currentTheme.textSecondary }}>Strike:</span>
-                    <span style={{ fontWeight: 500 }}>{closestPoint.label}</span>
-                  </div>
-                  <div style={{ display: 'flex', justifyContent: 'space-between', gap: 20 }}>
-                    <span style={{ color: currentTheme.textSecondary }}>Volatility:</span>
-                    <span style={{ fontWeight: 500 }}>{closestPoint.vol.toFixed(3)}%</span>
-                  </div>
-                  <div style={{ display: 'flex', justifyContent: 'space-between', gap: 20, marginTop: 4, paddingTop: 4, borderTop: `1px solid ${currentTheme.border}` }}>
-                    <span style={{ color: currentTheme.textSecondary, fontSize: 10 }}>Delta:</span>
-                    <span style={{ fontSize: 10 }}>{closestPoint.delta}Δ</span>
-                  </div>
-                </div>
-              )
-            })
-          }
-        })
-        .on("mouseout", function() {
-          // Hide tooltip using React state
-          setSmileTooltip(null)
-        })
-    })
-
-    // Legend for tenors
-    const legend = g.append("g")
-      .attr("class", "legend")
-      .attr("transform", `translate(10, 10)`)
-
-    allSmileCurves.forEach((curve, index) => {
-      const legendItem = legend.append("g")
-        .attr("transform", `translate(0, ${index * 15})`)
-
-      legendItem.append("line")
-        .attr("x1", 0)
-        .attr("x2", 15)
-        .attr("y1", 0)
-        .attr("y2", 0)
-        .attr("stroke", colorScale(curve.tenor) as string)
-        .attr("stroke-width", 1.2)
-
-      legendItem.append("text")
-        .attr("x", 20)
-        .attr("y", 0)
-        .attr("dy", "0.35em")
-        .style("font-size", "9px")
-        .style("fill", currentTheme.textSecondary)
-        .text(curve.tenor)
-    })
-
-    // Show all available delta points
-    const availableDeltas = [...new Set(allSmilePoints.map(p => p.delta))].sort((a, b) => a - b)
-    
-    // Use real spot rates from Bloomberg or show warning
-    const getSpotRate = (pair: string) => {
-      // First check if we have real Bloomberg spot rates
-      if (spotRates[pair]) {
-        return spotRates[pair]
-      }
-      
-      // If no real rate available, return null to indicate missing data
-      console.warn(`No Bloomberg spot rate available for ${pair}`)
-      return null
-    }
-    const spotRate = getSpotRate(selectedPair)
-    
-    // Calculate strikes using simplified Black-Scholes delta-to-strike conversion
-    const calculateStrike = (delta: number, vol: number) => {
-      // If no spot rate available, return null
-      if (!spotRate) return null
-      
-      // Use the existing tenorToYears function
-      const timeToExpiry = tenorToYears(selectedTenor)
-      
-      // Simplified strike calculation: K = F * exp(-N^(-1)(delta) * vol * sqrt(T))
-      // Where N^(-1) is inverse normal CDF
-      if (delta === 50) return spotRate // ATM
-      
-      // Rough approximation of inverse normal CDF for common deltas
-      const invNorm = delta < 50 
-        ? (delta === 5 ? -1.645 : delta === 10 ? -1.282 : delta === 15 ? -1.036 : delta === 25 ? -0.674 : delta === 35 ? -0.385 : -0.674)
-        : (delta === 65 ? 0.385 : delta === 75 ? 0.674 : delta === 85 ? 1.036 : delta === 90 ? 1.282 : delta === 95 ? 1.645 : 0.674)
-      
-      return spotRate * Math.exp(-invNorm * (vol/100) * Math.sqrt(timeToExpiry))
-    }
-    
-    const deltaLabels = availableDeltas.map(delta => {
-      const point = allSmilePoints.find(p => p.delta === delta)
-      const strike = point ? calculateStrike(delta, point.vol) : spotRate
-      
-      return {
-        delta,
-        strike,
-        label: delta === 50 ? 'ATM' : delta < 50 ? `${delta}ΔP` : `${100-delta}ΔC`,
-        strikeLabel: strike ? strike.toFixed(4) : 'N/A',
-        color: delta === 50 ? currentTheme.primary : currentTheme.textSecondary
-      }
-    })
-
-    const deltaLabelGroups = g.selectAll(".delta-label-group")
-      .data(deltaLabels)
-      .enter()
-      .append("g")
-      .attr("class", "delta-label-group")
-      .attr("transform", (d: any) => `translate(${xScale(d.delta)}, 0)`)
-    
-    // Delta labels (top line)
-    deltaLabelGroups
-      .append("text")
-      .attr("class", "delta-label")
-      .attr("x", 0)
-      .attr("y", height + 15)
-      .attr("text-anchor", "middle")
-      .style("font-size", "10px")
-      .style("font-weight", (d: any) => d.delta === 50 ? "700" : "500")
-      .style("fill", (d: any) => d.color)
-      .text((d: any) => d.label)
-    
-    // Strike labels (bottom line)
-    deltaLabelGroups
-      .append("text")
-      .attr("class", "strike-label")
-      .attr("x", 0)
-      .attr("y", height + 28)
-      .attr("text-anchor", "middle")
-      .style("font-size", "9px")
-      .style("font-weight", "400")
-      .style("fill", currentTheme.textSecondary)
-      .style("opacity", 0.8)
-      .text((d: any) => d.strikeLabel)
-
-    // Axis labels
-    g.append("text")
-      .attr("transform", "rotate(-90)")
-      .attr("y", 0 - margin.left)
-      .attr("x", 0 - (height / 2))
-      .attr("dy", "1em")
-      .style("text-anchor", "middle")
-      .style("font-size", "12px")
-      .style("fill", currentTheme.textSecondary)
-      .text("Implied Volatility (%)")
-
-    g.append("text")
-      .attr("transform", `translate(${width/2}, ${height + margin.bottom})`)
-      .style("text-anchor", "middle")
-      .style("font-size", "12px")
-      .style("fill", currentTheme.textSecondary)
-      .text("Delta")
-
-    // Add status about strike prices
-    if (!spotRate) {
-      g.append("text")
-        .attr("transform", `translate(${width - 10}, 10)`)
-        .style("text-anchor", "end")
-        .style("font-size", "10px")
-        .style("fill", currentTheme.danger || '#f44336')
-        .style("font-style", "italic")
-        .text("⚠️ No Bloomberg spot rate available")
-    }
-
-  }, [surfaceData, selectedTenor, currentTheme, visibleTenorsForSmile, visibleDeltasForTerm, selectedPair, spotRates])
-
-
-  useEffect(() => {
-    console.log('🎯 Chart render useEffect triggered:', { 
-      surfaceDataLength: surfaceData.length, 
-      loading,
-      shouldRender: surfaceData.length > 0 && !loading 
-    })
-    if (surfaceData.length > 0 && !loading && smileChartRef.current && termChartRef.current) {
-      // Add a small delay to ensure DOM is ready
-      const timer = setTimeout(() => {
-        try {
-          // Double-check refs are still valid before drawing
-          if (smileChartRef.current && termChartRef.current) {
-            console.log('⏰ Drawing charts after 100ms delay')
-            drawSmileChart()
-            drawTermStructureChart()
-          }
-        } catch (error) {
-          console.warn('Chart drawing failed (safe to ignore):', error)
-        }
-      }, 100)
-      
-      return () => clearTimeout(timer)
-    }
-  }, [surfaceData, selectedTenor, currentTheme, visibleTenorsForSmile, visibleDeltasForTerm, drawSmileChart, drawTermStructureChart, selectedPair, loading])
-
-  return (
-    <div style={{
-      backgroundColor: currentTheme.surface,
-      borderRadius: '8px',
-      border: `1px solid ${currentTheme.border}`,
-      overflow: 'hidden',
-      height: '100%'
-    }}>
-      {/* Header */}
-      <div style={{
-        padding: '16px',
-        borderBottom: `1px solid ${currentTheme.border}`,
-        display: 'flex',
-        gap: '16px',
-        alignItems: 'center'
-      }}>
-        <div>
-          <label style={{ fontSize: '12px', color: currentTheme.textSecondary, marginRight: '8px' }}>
-            Currency Pair:
-          </label>
-          <select
-            value={selectedPair}
-            onChange={(e) => {
-              setSelectedPair(e.target.value)
-              fetchSpotRates() // Refresh spot rates when pair changes
-            }}
-=======
 
         let svg, g;
         try {
@@ -2671,7 +1590,6 @@
 
     return (
         <div
->>>>>>> caed5349
             style={{
                 backgroundColor: currentTheme.surface,
                 borderRadius: "8px",
@@ -2689,36 +1607,6 @@
                     gap: "16px",
                     alignItems: "center",
                 }}
-<<<<<<< HEAD
-              >
-                {tenor}
-              </button>
-            ))}
-          </div>
-          
-          <div style={{ 
-            flex: 1,
-            minHeight: '0',
-            display: 'flex',
-            alignItems: 'center',
-            justifyContent: 'center',
-            border: `1px solid ${currentTheme.border}20`,
-            borderRadius: '4px',
-            backgroundColor: currentTheme.surface + '30',
-            position: 'relative'
-          }}>
-            <div ref={smileChartRef} style={{ width: '100%', height: '100%' }}>
-              {(loading || surfaceData.length === 0) && (
-                <div style={{ 
-                  display: 'flex', 
-                  alignItems: 'center', 
-                  justifyContent: 'center',
-                  height: '100%',
-                  color: currentTheme.textSecondary,
-                  fontSize: '11px'
-                }}>
-                  Loading smile data...
-=======
             >
                 <div>
                     <label
@@ -2835,70 +1723,8 @@
                                 : "Never"}
                         </span>
                     </div>
->>>>>>> caed5349
                 </div>
             </div>
-<<<<<<< HEAD
-            {/* React-managed tooltip for smile chart */}
-            {smileTooltip && smileTooltip.visible && (
-              <div style={{
-                position: 'absolute',
-                left: smileTooltip.x,
-                top: smileTooltip.y,
-                background: currentTheme.surface,
-                border: `1px solid ${currentTheme.border}`,
-                borderRadius: '6px',
-                padding: '10px',
-                fontSize: '11px',
-                color: currentTheme.text,
-                pointerEvents: 'none',
-                boxShadow: '0 2px 8px rgba(0,0,0,0.15)',
-                backdropFilter: 'blur(10px)',
-                zIndex: 9999
-              }}>
-                {smileTooltip.content}
-              </div>
-            )}
-          </div>
-          </div>
-          
-          {/* Term Structure Section */}
-          <div style={{
-            flex: '1',
-            backgroundColor: currentTheme.background,
-            padding: '12px',
-            display: 'flex',
-            flexDirection: 'column'
-          }}>
-          <h3 style={{ 
-            fontSize: '13px', 
-            fontWeight: '600', 
-            margin: '0 0 8px 0',
-            color: currentTheme.text 
-          }}>
-            Term Structure - {selectedPair}
-          </h3>
-          
-          {/* Delta selection buttons */}
-          <div style={{
-            display: 'flex',
-            gap: '2px',
-            marginBottom: '8px',
-            flexWrap: 'wrap'
-          }}>
-            {[5, 10, 15, 25, 35, 50].map(delta => (
-              <button
-                key={delta}
-                onClick={() => {
-                  const newVisibleDeltas = new Set(visibleDeltasForTerm)
-                  if (newVisibleDeltas.has(delta)) {
-                    newVisibleDeltas.delete(delta)
-                  } else {
-                    newVisibleDeltas.add(delta)
-                  }
-                  setVisibleDeltasForTerm(newVisibleDeltas)
-                }}
-=======
 
             {error && (
                 <ErrorRetryBanner
@@ -2910,7 +1736,6 @@
 
             {/* Layout with full right side for 3D surface */}
             <div
->>>>>>> caed5349
                 style={{
                     display: "flex",
                     gap: "1px",
@@ -2919,36 +1744,6 @@
                     position: "relative",
                     overflow: "hidden",
                 }}
-<<<<<<< HEAD
-              >
-                {delta === 50 ? 'ATM' : `${delta}Δ`}
-              </button>
-            ))}
-          </div>
-          
-          <div style={{ 
-            flex: 1,
-            minHeight: '0',
-            display: 'flex',
-            alignItems: 'center',
-            justifyContent: 'center',
-            border: `1px solid ${currentTheme.border}20`,
-            borderRadius: '4px',
-            backgroundColor: currentTheme.surface + '30',
-            position: 'relative'
-          }}>
-            <div ref={termChartRef} style={{ width: '100%', height: '100%' }}>
-              {(loading || surfaceData.length === 0) && (
-                <div style={{ 
-                  display: 'flex', 
-                  alignItems: 'center', 
-                  justifyContent: 'center',
-                  height: '100%',
-                  color: currentTheme.textSecondary,
-                  fontSize: '11px'
-                }}>
-                  Loading term structure...
-=======
             >
                 {/* Left Column: Smile and Term Structure */}
                 <div
@@ -3298,85 +2093,8 @@
                             />
                         )}
                     </div>
->>>>>>> caed5349
                 </div>
             </div>
-<<<<<<< HEAD
-            {/* React-managed tooltip for term chart */}
-            {termTooltip && termTooltip.visible && (
-              <div style={{
-                position: 'absolute',
-                left: termTooltip.x,
-                top: termTooltip.y,
-                background: currentTheme.surface,
-                border: `1px solid ${currentTheme.border}`,
-                borderRadius: '6px',
-                padding: '10px',
-                fontSize: '11px',
-                color: currentTheme.text,
-                pointerEvents: 'none',
-                boxShadow: '0 2px 8px rgba(0,0,0,0.15)',
-                backdropFilter: 'blur(10px)',
-                zIndex: 9999
-              }}>
-                {termTooltip.content}
-              </div>
-            )}
-          </div>
-          </div>
-        </div>
-        
-        {/* Right Column: Full height 3D Surface */}
-        <div style={{
-          flex: '1 1 50%',
-          minWidth: '400px',
-          backgroundColor: currentTheme.background,
-          padding: '12px',
-          display: 'flex',
-          flexDirection: 'column',
-          overflow: 'hidden'
-        }}>
-          <h3 style={{ 
-            fontSize: '13px', 
-            fontWeight: '600', 
-            margin: '0 0 8px 0',
-            color: currentTheme.text 
-          }}>
-            3D Volatility Surface - {selectedPair}
-          </h3>
-          
-          <div style={{ 
-            flex: 1,
-            minHeight: '0',
-            border: `1px solid ${currentTheme.border}20`,
-            borderRadius: '4px',
-            backgroundColor: currentTheme.surface + '30',
-            display: 'flex',
-            alignItems: (loading || surfaceData.length === 0) ? 'center' : 'stretch',
-            justifyContent: (loading || surfaceData.length === 0) ? 'center' : 'stretch',
-            color: currentTheme.textSecondary,
-            fontSize: '12px',
-            overflow: 'hidden'
-          }}>
-            {loading ? (
-              <div style={{ textAlign: 'center' }}>
-                <span style={{ fontSize: '11px', display: 'block' }}>Loading 3D surface...</span>
-                {loadingProgress && (
-                  <span style={{ fontSize: '10px', display: 'block', marginTop: '4px', color: currentTheme.primary }}>
-                    {loadingProgress}
-                  </span>
-                )}
-              </div>
-            ) : surfaceData.length === 0 ? (
-              <div style={{ textAlign: 'center' }}>
-                <span style={{ fontSize: '11px', display: 'block' }}>No data available</span>
-              </div>
-            ) : (
-              <PlotlyVolatilitySurface surfaceData={surfaceData} selectedPair={selectedPair} />
-            )}
-          </div>
-=======
->>>>>>> caed5349
         </div>
     );
 }