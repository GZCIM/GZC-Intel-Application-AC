--- conflicted
+++ resolved
@@ -1,20 +1,3 @@
-<<<<<<< HEAD
-import React, { useState, useRef, useEffect } from 'react';
-import { useTheme } from '../contexts/ThemeContext';
-import { useTabLayout } from '../core/tabs/TabLayoutManager';
-import { motion, AnimatePresence } from 'framer-motion';
-
-interface ToolsMenuProps {
-  onOpenAuthDebugger: () => void;
-  onRequestAddComponent?: (tabId: string) => void;
-}
-
-export const ToolsMenu: React.FC<ToolsMenuProps> = ({ onOpenAuthDebugger, onRequestAddComponent }) => {
-  const { currentTheme: theme } = useTheme();
-  const { activeTabId, resetToDefault, clearUserConfiguration } = useTabLayout();
-  const [isOpen, setIsOpen] = useState(false);
-  const menuRef = useRef<HTMLDivElement>(null);
-=======
 import React, { useState, useRef, useEffect } from "react";
 import { useTheme } from "../contexts/ThemeContext";
 import { useTabLayout } from "../core/tabs/TabLayoutManager";
@@ -120,7 +103,6 @@
                     }
                 } catch {}
             }
->>>>>>> caed5349
 
             // Normalize & deduplicate
             const seen = new Set<string>();
@@ -202,422 +184,6 @@
         } catch {}
     };
 
-<<<<<<< HEAD
-    document.addEventListener('mousedown', handleClickOutside);
-    return () => document.removeEventListener('mousedown', handleClickOutside);
-  }, []);
-
-  const menuItems = [
-    // Add Component option (only if callback provided and active tab exists)
-    ...(onRequestAddComponent && activeTabId ? [{
-      label: 'Add Component',
-      icon: '🧩',
-      onClick: () => {
-        onRequestAddComponent(activeTabId);
-        setIsOpen(false);
-      },
-    }] : []),
-    {
-      label: 'Reset to Default Tabs',
-      icon: '🔄',
-      onClick: () => {
-        if (window.confirm('This will reset all tabs to defaults. Are you sure?')) {
-          // Clear all localStorage
-          localStorage.clear();
-          sessionStorage.clear();
-          resetToDefault();
-          window.location.reload(); // Reload to apply changes
-        }
-        setIsOpen(false);
-      },
-    },
-    {
-      label: 'NUCLEAR RESET - Fix Corrupted Data',
-      icon: '☢️',
-      onClick: async () => {
-        if (window.confirm('⚠️ NUCLEAR RESET ⚠️\n\nThis will:\n• Delete ALL localStorage data\n• Clear ALL browser caches\n• Remove ALL Cosmos DB documents\n• Force complete app rebuild\n\nThis is the only way to fix the catastrophic data corruption.\n\nProceed with NUCLEAR RESET?')) {
-          console.log('🔴 NUCLEAR RESET INITIATED');
-          
-          // Step 1: Clear ALL browser storage
-          try {
-            // Clear localStorage
-            localStorage.clear();
-            sessionStorage.clear();
-            console.log('✅ localStorage/sessionStorage cleared');
-            
-            // Clear ALL IndexedDB databases
-            if (window.indexedDB) {
-              const databases = await indexedDB.databases();
-              for (const db of databases) {
-                if (db.name) {
-                  await indexedDB.deleteDatabase(db.name);
-                  console.log(`✅ Deleted IndexedDB: ${db.name}`);
-                }
-              }
-            }
-            
-            // Clear service worker caches
-            if ('caches' in window) {
-              const cacheNames = await caches.keys();
-              for (const cacheName of cacheNames) {
-                await caches.delete(cacheName);
-                console.log(`✅ Deleted cache: ${cacheName}`);
-              }
-            }
-          } catch (e) {
-            console.error('Error clearing browser storage:', e);
-          }
-          
-          // Step 2: Delete ALL Cosmos DB documents
-          try {
-            // Try to get token if available
-            let token = null;
-            try {
-              token = await window.msalInstance?.acquireTokenSilent({
-                scopes: ['User.Read'],
-                account: window.msalInstance?.getAllAccounts()[0]
-              }).then(r => r.accessToken);
-            } catch (e) {
-              console.log('No auth token, proceeding anyway');
-            }
-            
-            if (token) {
-              // Delete ALL user configs from Cosmos
-              const deleteResponse = await fetch('/api/cosmos/config', {
-                method: 'DELETE',
-                headers: { 
-                  'Authorization': `Bearer ${token}`,
-                  'Content-Type': 'application/json'
-                }
-              });
-              console.log('✅ Cosmos DB documents deleted:', deleteResponse.status);
-              
-              // Wait a moment for deletion to complete
-              await new Promise(resolve => setTimeout(resolve, 1000));
-              
-              // Create a MINIMAL working configuration
-              const cleanConfig = {
-                tabs: [
-                  {
-                    id: 'analytics',
-                    name: 'Analytics',
-                    component: 'Analytics',
-                    type: 'dynamic',
-                    icon: 'bar-chart-2',
-                    closable: true,
-                    gridLayoutEnabled: true,
-                    components: [],
-                    editMode: false
-                  }
-                ],
-                layouts: [],
-                preferences: {
-                  theme: 'dark',
-                  language: 'en'
-                }
-              };
-              
-              // Save clean configuration
-              const saveResponse = await fetch('/api/cosmos/config', {
-                method: 'POST',
-                headers: { 
-                  'Authorization': `Bearer ${token}`,
-                  'Content-Type': 'application/json'
-                },
-                body: JSON.stringify(cleanConfig)
-              });
-              console.log('✅ Clean config saved to Cosmos:', saveResponse.status);
-            }
-          } catch (error) {
-            console.error('Cosmos DB clear error (continuing anyway):', error);
-          }
-          
-          // Step 3: Force hard reload with cache bypass
-          console.log('🔄 INITIATING HARD RELOAD...');
-          
-          // Add timestamp to force cache bypass
-          const newUrl = window.location.origin + window.location.pathname + '?nuclearReset=' + Date.now();
-          
-          // Use location.replace to prevent back button
-          window.location.replace(newUrl);
-        }
-        setIsOpen(false);
-      },
-    },
-    {
-      label: 'Clear All Configuration',
-      icon: '🗑️',
-      onClick: async () => {
-        if (window.confirm('This will clear ALL saved configuration and start fresh. Are you sure?')) {
-          // Clear all local storage
-          localStorage.clear();
-          sessionStorage.clear();
-          
-          // Clear indexed DB if exists
-          if (window.indexedDB) {
-            try {
-              const databases = await indexedDB.databases();
-              await Promise.all(
-                databases.map(db => db.name ? indexedDB.deleteDatabase(db.name) : null)
-              );
-            } catch (e) {
-              console.error('Error clearing IndexedDB:', e);
-            }
-          }
-          
-          // Delete from Cosmos DB
-          try {
-            const token = await window.msalInstance?.acquireTokenSilent({
-              scopes: ['User.Read'],
-              account: window.msalInstance?.getAllAccounts()[0]
-            }).then(r => r.accessToken);
-            
-            if (token) {
-              // Delete user config from Cosmos
-              await fetch('/api/cosmos/config', {
-                method: 'DELETE',
-                headers: { 
-                  'Authorization': `Bearer ${token}`,
-                  'Content-Type': 'application/json'
-                }
-              });
-              
-              // Create a fresh default configuration
-              const defaultConfig = {
-                tabs: [
-                  {
-                    id: 'tab1',
-                    name: 'Dashboard',
-                    component: 'dashboard',
-                    type: 'dynamic',
-                    components: []
-                  }
-                ],
-                layouts: [],
-                preferences: {
-                  theme: 'dark',
-                  language: 'en'
-                }
-              };
-              
-              // Save the default configuration
-              await fetch('/api/cosmos/config', {
-                method: 'POST',
-                headers: { 
-                  'Authorization': `Bearer ${token}`,
-                  'Content-Type': 'application/json'
-                },
-                body: JSON.stringify(defaultConfig)
-              });
-            }
-          } catch (error) {
-            console.error('Error clearing Cosmos DB config:', error);
-          }
-          
-          clearUserConfiguration();
-          window.location.reload(); // Reload to apply changes
-        }
-        setIsOpen(false);
-      },
-    },
-    {
-      label: 'Clear Browser Cache',
-      icon: '🧹',
-      onClick: async () => {
-        if (window.confirm('This will clear all browser caches and reload. Continue?')) {
-          // Clear all types of storage
-          localStorage.clear();
-          sessionStorage.clear();
-          
-          // Clear service worker caches if any
-          if ('caches' in window) {
-            const cacheNames = await caches.keys();
-            await Promise.all(
-              cacheNames.map(cacheName => caches.delete(cacheName))
-            );
-          }
-          
-          // Clear indexed DB
-          if (window.indexedDB) {
-            const databases = await indexedDB.databases();
-            await Promise.all(
-              databases.map(db => db.name ? indexedDB.deleteDatabase(db.name) : null)
-            );
-          }
-          
-          // Hard reload without cache
-          window.location.href = window.location.href.split('#')[0] + '?nocache=' + Date.now();
-        }
-        setIsOpen(false);
-      },
-    },
-    {
-      label: 'Verify Cosmos DB',
-      icon: '🔍',
-      onClick: async () => {
-        try {
-          // Check Cosmos DB health
-          const healthResponse = await fetch('/api/cosmos/health');
-          const healthData = await healthResponse.json();
-          
-          // Get user config if authenticated
-          let configData = null;
-          try {
-            const token = await window.msalInstance?.acquireTokenSilent({
-              scopes: ['User.Read'],
-              account: window.msalInstance?.getAllAccounts()[0]
-            }).then(r => r.accessToken);
-            
-            if (token) {
-              const configResponse = await fetch('/api/cosmos/config', {
-                headers: { 'Authorization': `Bearer ${token}` }
-              });
-              configData = await configResponse.json();
-            }
-          } catch (e) {
-            console.log('Not authenticated or config not found');
-          }
-          
-          alert(`Cosmos DB Status:\n` +
-            `Status: ${healthData.status}\n` +
-            `Database: ${healthData.database}\n` +
-            `Container: ${healthData.container}\n` +
-            `Total Documents: ${healthData.document_count}\n` +
-            `\nYour Config:\n` +
-            `Tabs: ${configData?.tabs?.length || 0}\n` +
-            `User ID: ${configData?.userId || 'Not authenticated'}`
-          );
-        } catch (error) {
-          alert('Error checking Cosmos DB: ' + error);
-        }
-        setIsOpen(false);
-      },
-    },
-    {
-      label: 'Authorization Debug',
-      icon: '🔌',
-      onClick: () => {
-        onOpenAuthDebugger();
-        setIsOpen(false);
-      },
-    },
-    {
-      label: 'Bloomberg Volatility Surface',
-      icon: '📊',
-      onClick: () => {
-        // Open in new tab
-        window.open('https://bloomberg-volatility-surface.agreeablepond-1a74a92d.eastus.azurecontainerapps.io/', '_blank');
-        setIsOpen(false);
-      },
-    },
-  ];
-
-  return (
-    <div ref={menuRef} style={{ position: 'relative' }}>
-      <button
-        onClick={() => setIsOpen(!isOpen)}
-        style={{
-          display: 'flex',
-          alignItems: 'center',
-          gap: '4px',
-          padding: '6px 12px',
-          backgroundColor: 'transparent',
-          border: 'none',
-          borderRadius: '6px',
-          cursor: 'pointer',
-          fontSize: '13px',
-          color: theme.textSecondary,
-          transition: 'all 0.2s ease',
-        }}
-        onMouseEnter={(e) => {
-          e.currentTarget.style.backgroundColor = `${theme.primary}10`;
-          e.currentTarget.style.color = theme.text;
-        }}
-        onMouseLeave={(e) => {
-          if (!isOpen) {
-            e.currentTarget.style.backgroundColor = 'transparent';
-            e.currentTarget.style.color = theme.textSecondary;
-          }
-        }}
-      >
-        <span>Tools</span>
-        <svg
-          width="12"
-          height="12"
-          viewBox="0 0 12 12"
-          fill="none"
-          style={{
-            transform: isOpen ? 'rotate(180deg)' : 'rotate(0deg)',
-            transition: 'transform 0.2s ease',
-          }}
-        >
-          <path
-            d="M3 4.5L6 7.5L9 4.5"
-            stroke="currentColor"
-            strokeWidth="1.5"
-            strokeLinecap="round"
-            strokeLinejoin="round"
-          />
-        </svg>
-      </button>
-
-      <AnimatePresence>
-        {isOpen && (
-          <motion.div
-            initial={{ opacity: 0, y: -10 }}
-            animate={{ opacity: 1, y: 0 }}
-            exit={{ opacity: 0, y: -10 }}
-            transition={{ duration: 0.2 }}
-            style={{
-              position: 'absolute',
-              top: '100%',
-              right: 0,
-              marginTop: '4px',
-              minWidth: '220px',
-              backgroundColor: theme.surface,
-              border: `1px solid ${theme.border}`,
-              borderRadius: '8px',
-              boxShadow: '0 4px 20px rgba(0, 0, 0, 0.15)',
-              padding: '4px',
-              zIndex: 1000,
-            }}
-          >
-            {menuItems.map((item, index) => (
-              <button
-                key={index}
-                onClick={item.onClick}
-                style={{
-                  display: 'flex',
-                  alignItems: 'center',
-                  gap: '8px',
-                  width: '100%',
-                  padding: '8px 12px',
-                  backgroundColor: 'transparent',
-                  border: 'none',
-                  borderRadius: '4px',
-                  cursor: 'pointer',
-                  fontSize: '13px',
-                  color: theme.text,
-                  textAlign: 'left',
-                  transition: 'all 0.2s ease',
-                }}
-                onMouseEnter={(e) => {
-                  e.currentTarget.style.backgroundColor = `${theme.primary}15`;
-                }}
-                onMouseLeave={(e) => {
-                  e.currentTarget.style.backgroundColor = 'transparent';
-                }}
-              >
-                <span style={{ fontSize: '16px' }}>{item.icon}</span>
-                <span>{item.label}</span>
-              </button>
-            ))}
-          </motion.div>
-        )}
-      </AnimatePresence>
-    </div>
-  );
-=======
     // Check if mobile view
     const isMobile = typeof window !== "undefined" && window.innerWidth <= 768;
 
@@ -1447,5 +1013,4 @@
             </AnimatePresence>
         </div>
     );
->>>>>>> caed5349
 };