--- conflicted
+++ resolved
@@ -1,20 +1,3 @@
-<<<<<<< HEAD
-import React, { useState, useEffect, useMemo, useCallback, useRef } from 'react'
-import { motion } from 'framer-motion'
-import { Responsive, WidthProvider, Layout } from 'react-grid-layout'
-import { useTheme } from '../../contexts/ThemeContext'
-import { useTabLayout } from '../../core/tabs/TabLayoutManager'
-import { useViewMemory } from '../../hooks/useViewMemory'
-import { useDebouncedUserMemory } from '../../hooks/useUserMemory'
-import { componentInventory, ComponentMeta } from '../../core/components/ComponentInventory'
-import { ComponentRenderer } from './ComponentRenderer'
-import { ComponentPortalModal } from '../ComponentPortalModal'
-import '../../styles/analytics-dashboard.css'
-import '../../styles/dynamic-canvas.css'
-
-// Memoize WidthProvider for better performance (Context7 recommendation)
-const ResponsiveGridLayout = WidthProvider(Responsive)
-=======
 import React, {
     useState,
     useEffect,
@@ -42,7 +25,6 @@
 
 // Memoize WidthProvider for better performance (Context7 recommendation)
 const ResponsiveGridLayout = WidthProvider(Responsive);
->>>>>>> caed5349
 
 interface DynamicCanvasProps {
     tabId: string;
@@ -66,383 +48,6 @@
 }
 
 export const DynamicCanvas: React.FC<DynamicCanvasProps> = ({ tabId }) => {
-<<<<<<< HEAD
-  const { currentTheme } = useTheme()
-  const { currentLayout, updateTab } = useTabLayout()
-  const { saveLayout: saveToMemory, getLayout: loadFromMemory } = useViewMemory()
-  const { saveLayout: saveLayoutDebounced } = useDebouncedUserMemory()
-  const [components, setComponents] = useState<ComponentInstance[]>([])
-  const [layouts, setLayouts] = useState<{ [key: string]: Layout[] }>({})
-  const [isDragging, setIsDragging] = useState(false)
-  const [isResizing, setIsResizing] = useState(false)
-  const [showComponentPortal, setShowComponentPortal] = useState(false)
-  const [isLayoutReady, setIsLayoutReady] = useState(false)
-  // Removed gridKey - using containerWidth and debounced updates instead for smoother rendering
-  const [containerWidth, setContainerWidth] = useState<number | undefined>(undefined) // Force width recalculation
-
-  const tab = useMemo(() => currentLayout?.tabs.find(t => t.id === tabId), [currentLayout?.tabs, tabId])
-  const isEditMode = tab?.editMode || false
-  const prevEditModeRef = useRef(isEditMode)
-
-  // Load components from tab configuration (prioritize tab over memory for live updates)
-  useEffect(() => {
-    
-    if (tab?.components && tab.components.length > 0) {
-      // Always use tab configuration when it has components
-      const loadedComponents = tab.components.map(comp => ({
-        id: comp.id,
-        componentId: comp.type,
-        x: comp.position.x,
-        y: comp.position.y,
-        w: comp.position.w,
-        h: comp.position.h,
-        props: comp.props || {}
-      }))
-      setComponents(loadedComponents)
-    } else if (!tab?.components || tab.components.length === 0) {
-      // Only load from memory if we don't already have components
-      if (components.length === 0) {
-        const memoryData = loadFromMemory(`dynamic-canvas-${tabId}`)
-        if (memoryData && memoryData.components) {
-          const loadedComponents = memoryData.components.map((comp: any) => ({
-            id: comp.id,
-            componentId: comp.type,
-            x: comp.position.x,
-            y: comp.position.y,
-            w: comp.position.w,
-            h: comp.position.h,
-            props: comp.props || {}
-          }))
-          setComponents(loadedComponents)
-          if (memoryData.layouts) {
-            setLayouts(memoryData.layouts)
-          }
-        }
-      }
-    }
-  }, [tabId, tab?.components?.length])
-
-  // Save current state - MOVED UP to fix temporal dead zone
-  const saveLayoutToTab = useCallback((layout?: Layout[]) => {
-    const currentLayout = layout || layouts.lg || []
-    
-    const tabComponents = components.map(comp => {
-      const layoutItem = currentLayout.find(l => l.i === comp.id)
-      return {
-        id: comp.id,
-        type: comp.componentId,
-        position: {
-          x: layoutItem?.x || comp.x,
-          y: layoutItem?.y || comp.y,
-          w: layoutItem?.w || comp.w,
-          h: layoutItem?.h || comp.h
-        },
-        props: comp.props || {},
-        zIndex: 0
-      }
-    })
-
-    // Save to tab configuration
-    updateTab(tabId, { components: tabComponents })
-    
-    // Also save to memory for persistence
-    saveToMemory(`dynamic-canvas-${tabId}`, {
-      components: tabComponents,
-      layouts: layouts
-    })
-  }, [components, layouts, tabId, updateTab, saveToMemory])
-
-  // Update component positions based on layout
-  const updateComponentPositions = useCallback((layout: Layout[]) => {
-    setComponents(prev => prev.map(comp => {
-      const layoutItem = layout.find(l => l.i === comp.id)
-      if (layoutItem) {
-        return {
-          ...comp,
-          x: layoutItem.x,
-          y: layoutItem.y,
-          w: layoutItem.w,
-          h: layoutItem.h
-        }
-      }
-      return comp
-    }))
-  }, [])
-
-  // Handle layout changes - allow changes anytime
-  const handleLayoutChange = useCallback((layout: Layout[], allLayouts: { [key: string]: Layout[] }) => {
-    // Update layouts for visual feedback
-    setLayouts(allLayouts)
-    
-    // Only update component positions when NOT actively dragging/resizing
-    if (!isDragging && !isResizing) {
-      updateComponentPositions(layout)
-    }
-  }, [isDragging, isResizing, updateComponentPositions])
-
-  // Drag handlers - prevent state updates during drag
-  const handleDragStart = useCallback(() => {
-    setIsDragging(true)
-  }, [])
-  
-  const handleDragStop = useCallback((layout: Layout[]) => {
-    setIsDragging(false)
-    
-    // Update positions and save immediately for better UX
-    if (isEditMode) {
-      // Update visual state
-      setLayouts(prev => ({ ...prev, lg: layout }))
-      updateComponentPositions(layout)
-      
-      // Save the drag immediately so it persists
-      setTimeout(() => saveLayoutToTab(layout), 100)
-    }
-  }, [isEditMode, updateComponentPositions, saveLayoutToTab])
-
-  // Resize handlers - prevent state updates during resize
-  const handleResizeStart = useCallback(() => {
-    setIsResizing(true)
-  }, [])
-  
-  const handleResizeStop = useCallback((layout: Layout[]) => {
-    setIsResizing(false)
-    
-    // Update positions and save immediately for better UX
-    if (isEditMode) {
-      // Update visual state
-      setLayouts(prev => ({ ...prev, lg: layout }))
-      updateComponentPositions(layout)
-      
-      // Save the resize immediately so it persists
-      setTimeout(() => saveLayoutToTab(layout), 100)
-    }
-  }, [isEditMode, updateComponentPositions, saveLayoutToTab])
-
-  // Save when exiting edit mode
-  useEffect(() => {
-    // If we were in edit mode and now we're not, save the layout
-    if (prevEditModeRef.current && !isEditMode) {
-      console.log('🔄 Exiting edit mode - saving layout to Cosmos DB', {
-        tabId,
-        componentCount: components.length,
-        timestamp: new Date().toISOString()
-      })
-      saveLayoutToTab()
-      
-      // Also force a save to user memory for extra persistence
-      setTimeout(() => {
-        console.log('✅ Layout saved to Cosmos DB successfully')
-      }, 500)
-    }
-    prevEditModeRef.current = isEditMode
-  }, [isEditMode, saveLayoutToTab])
-
-  // Add new component to canvas
-  const addComponent = (componentMeta: ComponentMeta) => {
-    const newInstance: ComponentInstance = {
-      id: `${componentMeta.id}_${Date.now()}`,
-      componentId: componentMeta.id,
-      x: 0,
-      y: 0,
-      w: componentMeta.defaultSize.w,
-      h: componentMeta.defaultSize.h
-    }
-
-    setComponents(prev => [...prev, newInstance])
-    
-    // Auto-add to layout with proper constraints
-    const newLayoutItem = {
-      i: newInstance.id,
-      x: newInstance.x,
-      y: newInstance.y,
-      w: newInstance.w,
-      h: newInstance.h,
-      minW: componentMeta.minSize.w,
-      minH: componentMeta.minSize.h,
-      maxW: componentMeta.maxSize?.w || 12,
-      maxH: componentMeta.maxSize?.h || 20,
-      isDraggable: true,  // Allow dragging in all modes
-      isResizable: true  // Allow resizing in all modes
-    }
-
-    setLayouts(prev => ({ 
-      ...prev, 
-      lg: [...(prev.lg || []), newLayoutItem] 
-    }))
-    
-    // Don't save when adding - wait for edit mode exit
-  }
-
-  // Remove component
-  const removeComponent = (componentId: string) => {
-    setComponents(prev => prev.filter(c => c.id !== componentId))
-    setLayouts(prev => ({
-      ...prev,
-      lg: (prev.lg || []).filter(l => l.i !== componentId)
-    }))
-    // Save the change
-    setTimeout(() => saveLayoutToTab(), 100)
-  }
-
-  // Memoize layout generation to prevent infinite re-renders
-  const generateLayout = useMemo((): Layout[] => {
-    return components.map(comp => {
-      const meta = componentInventory.getComponent(comp.componentId)
-      return {
-        i: comp.id,
-        x: comp.x,
-        y: comp.y,
-        w: comp.w,
-        h: comp.h,
-        minW: meta?.minSize?.w || 2,
-        minH: meta?.minSize?.h || 2,
-        maxW: meta?.maxSize?.w || 12,
-        maxH: meta?.maxSize?.h || 20,
-        isDraggable: true,  // Allow dragging in all modes
-        isResizable: true  // Allow resizing in all modes
-      }
-    })
-  }, [components])
-
-  // Memoize grid children to prevent hook order violations
-  const gridChildren = useMemo(() => components.map(instance => (
-    <div 
-      key={instance.id}
-      className="grid-item"  // Better control class
-      style={{
-        background: currentTheme.surface,
-        border: isEditMode 
-          ? `1px solid ${currentTheme.primary}` 
-          : `1px solid ${currentTheme.border}`,
-        borderRadius: '4px',
-        overflow: 'visible', // Allow 3D transforms
-        transition: isDragging || isResizing ? 'none' : 'all 0.3s cubic-bezier(0.4, 0.0, 0.2, 1)',
-        boxShadow: isEditMode 
-          ? `0 2px 8px ${currentTheme.primary}20` 
-          : `0 1px 4px rgba(0,0,0,0.04)`,
-        transform: isEditMode ? 'scale(1.01)' : 'scale(1)',
-        willChange: 'transform',
-        cursor: 'auto',  // Normal cursor - drag only from handle
-        pointerEvents: 'auto',
-        display: 'flex',
-        flexDirection: 'column'
-      }}
-    >
-      {/* Drag handle header - only in edit mode */}
-      {isEditMode && (
-        <div 
-          className="drag-handle"
-          style={{
-            height: '24px',
-            background: `linear-gradient(to right, ${currentTheme.primary}10, transparent)`,
-            borderBottom: `1px solid ${currentTheme.border}`,
-            borderRadius: '4px 4px 0 0',
-            display: 'flex',
-            alignItems: 'center',
-            padding: '0 8px',
-            cursor: 'move',
-            userSelect: 'none'
-          }}
-        >
-          <span style={{
-            fontSize: '12px',
-            fontWeight: '600',
-            color: currentTheme.text,
-            opacity: 0.7
-          }}>
-            {componentInventory.getComponent(instance.componentId)?.displayName || 'Component'}
-          </span>
-        </div>
-      )}
-      
-      {/* Component content */}
-      <div style={{ flex: 1, position: 'relative' }}>
-        <ComponentRenderer
-          componentId={instance.componentId}
-          instanceId={instance.id}
-          props={instance.props || {}}
-          isEditMode={isEditMode}
-          onRemove={() => removeComponent(instance.id)}
-          onPropsUpdate={(newProps: Record<string, any>) => {
-            setComponents(prev => prev.map(comp => 
-              comp.id === instance.id 
-                ? { ...comp, props: newProps }
-                : comp
-            ))
-            // Save component props immediately for better UX
-            setTimeout(() => saveLayoutToTab(), 100)
-          }}
-        />
-      </div>
-    </div>
-  )), [components, currentTheme, isDragging, isResizing, isEditMode, removeComponent, saveLayoutToTab])
-
-  // Set layout ready after initial render and measure initial container width
-  useEffect(() => {
-    const timer = setTimeout(() => {
-      setIsLayoutReady(true)
-      // Measure initial container width
-      const dashboardContent = document.querySelector('.dashboard-content')
-      if (dashboardContent) {
-        const initialWidth = dashboardContent.clientWidth
-        console.log('📏 Initial container width:', initialWidth)
-        setContainerWidth(initialWidth)
-      }
-    }, 100)
-    return () => clearTimeout(timer)
-  }, [components.length])
-
-  // Force re-render when window resizes (includes left panel toggle)
-  useEffect(() => {
-    const handleResize = () => {
-      // Let ResponsiveGridLayout handle resize naturally
-      console.log('🔄 Window resize detected')
-    }
-    
-    // Listen for resize events
-    window.addEventListener('resize', handleResize)
-    
-    // Debounced panel toggle handler to prevent flashing
-    let panelToggleTimeout: NodeJS.Timeout | null = null
-    
-    const handlePanelToggle = () => {
-      console.log('🔄 Panel toggle detected - using debounced update')
-      
-      // Clear any existing timeout to prevent multiple updates
-      if (panelToggleTimeout) {
-        clearTimeout(panelToggleTimeout)
-      }
-      
-      // Single, debounced update after animation completes
-      panelToggleTimeout = setTimeout(() => {
-        const dashboardContent = document.querySelector('.dashboard-content')
-        if (dashboardContent) {
-          const newWidth = dashboardContent.clientWidth
-          console.log('📏 Final container width measurement:', newWidth)
-          
-          // Single update instead of multiple
-          setContainerWidth(newWidth)
-          // Only trigger resize event, let ResponsiveGridLayout handle it naturally
-          window.dispatchEvent(new Event('resize'))
-        }
-      }, 400) // Wait for CSS animation to complete (350ms + buffer)
-    }
-    window.addEventListener('panel-toggled', handlePanelToggle as any)
-    
-    return () => {
-      window.removeEventListener('resize', handleResize)
-      window.removeEventListener('panel-toggled', handlePanelToggle as any)
-    }
-  }, [])
-
-
-
-
-  return (
-    <>
-      {/* CSS Animations for smooth component transitions */}
-      <style>{`
-=======
     const { currentTheme } = useTheme();
     const { currentLayout, updateTab } = useTabLayout();
     const { saveLayout: saveToMemory, getLayout: loadFromMemory } =
@@ -2935,45 +2540,22 @@
         <>
             {/* CSS Animations for smooth component transitions */}
             <style>{`
->>>>>>> caed5349
         @keyframes pulse {
           0% { opacity: 1; }
           50% { opacity: 0.8; }
           100% { opacity: 1; }
         }
-<<<<<<< HEAD
-        
+
         .react-grid-item {
           transition: all 0.2s cubic-bezier(0.4, 0.0, 0.2, 1) !important;
         }
-        
-=======
-
-        .react-grid-item {
-          transition: all 0.2s cubic-bezier(0.4, 0.0, 0.2, 1) !important;
-        }
-
->>>>>>> caed5349
+
         .react-grid-item.react-grid-placeholder {
           background: ${currentTheme.primary}20 !important;
           border: 2px dashed ${currentTheme.primary}60 !important;
           border-radius: 8px !important;
           opacity: 0.8 !important;
         }
-<<<<<<< HEAD
-        
-        /* In edit mode, disable component interaction except for remove button */
-        ${isEditMode ? `
-          .grid-item .react-resizable-handle {
-            pointer-events: auto !important;
-          }
-          
-          /* Keep remove button always interactive */
-          .grid-item button.remove-component {
-            pointer-events: auto !important;
-          }
-        ` : `
-=======
 
                  /* Force thumbnail mode to be header-only - 2 grid units height for mobile visibility */
          .react-grid-item[data-display-mode="thumbnail"] {
@@ -3204,175 +2786,19 @@
           }
         `
                 : `
->>>>>>> caed5349
           /* In normal mode, ensure all component interactions work */
           .grid-item {
             pointer-events: auto !important;
           }
-<<<<<<< HEAD
-          
+
           .grid-item * {
             pointer-events: auto !important;
           }
-          
-=======
-
-          .grid-item * {
-            pointer-events: auto !important;
-          }
-
->>>>>>> caed5349
+
           /* Disable grid drag handle in normal mode */
           .react-grid-item > .react-resizable-handle {
             display: none !important;
           }
-<<<<<<< HEAD
-        `}
-      `}</style>
-      
-      <div 
-        style={{
-          height: '100%',
-          width: '100%',
-          backgroundColor: currentTheme.background,
-          position: 'relative'
-        }}
-      >
-      {/* Edit Mode Indicator */}
-      {isEditMode && (
-        <div style={{
-          position: 'absolute',
-          top: '16px',
-          left: '16px',
-          zIndex: 1000,
-          padding: '8px 16px',
-          backgroundColor: `${currentTheme.primary}`,
-          color: 'white',
-          borderRadius: '20px',
-          fontSize: '12px',
-          fontWeight: '600',
-          display: 'flex',
-          alignItems: 'center',
-          gap: '8px',
-          boxShadow: '0 2px 8px rgba(0,0,0,0.15)',
-          animation: 'pulse 2s infinite ease-in-out'
-        }}>
-          ✏️ EDIT MODE
-        </div>
-      )}
-
-      {/* Removed floating Add Component button - use context menu or tab edit button instead */}
-
-      {/* Canvas Area */}
-      <div style={{
-        height: '100%',
-        width: '100%',
-        padding: '4px',
-        overflow: 'hidden'
-      }}>
-        {components.length === 0 ? (
-          <div style={{
-            height: '100%',
-            display: 'flex',
-            alignItems: 'center',
-            justifyContent: 'center',
-            flexDirection: 'column',
-            gap: '16px',
-            color: currentTheme.textSecondary
-          }}>
-            <div style={{ fontSize: '48px', opacity: 0.3 }}>📊</div>
-            <div style={{ fontSize: '16px', fontWeight: '500' }}>
-              Dynamic Canvas
-            </div>
-            <div style={{ fontSize: '12px', textAlign: 'center', maxWidth: '300px' }}>
-              {isEditMode 
-                ? 'Click "Add Component" button to add components. Drag and resize to arrange them.'
-                : 'Click Edit to add and arrange components. Changes auto-save.'
-              }
-            </div>
-            {isEditMode && (
-              <button
-                onClick={() => setShowComponentPortal(true)}
-                style={{
-                  marginTop: '16px',
-                  padding: '10px 20px',
-                  backgroundColor: currentTheme.primary,
-                  color: 'white',
-                  border: 'none',
-                  borderRadius: '6px',
-                  fontSize: '13px',
-                  cursor: 'pointer',
-                  display: 'flex',
-                  alignItems: 'center',
-                  gap: '8px'
-                }}
-              >
-                <span>➕</span> Add Your First Component
-              </button>
-            )}
-          </div>
-        ) : (
-          <div 
-            key={`container-${containerWidth || 'auto'}`} // Stable key based on width only
-            style={{ 
-              height: '100%', 
-              width: '100%', 
-              position: 'relative',
-              // Force layout recalculation
-              minWidth: 0 
-            }}
-          >
-          <ResponsiveGridLayout
-            key={`grid-${containerWidth || 'auto'}`} // Stable key - only changes when width actually changes
-            className={`layout ${isLayoutReady ? 'layout-ready' : ''}`}
-            layouts={layouts.lg ? layouts : { lg: generateLayout }}
-            onLayoutChange={handleLayoutChange}
-            onDragStart={handleDragStart}
-            onDragStop={handleDragStop}
-            onResizeStart={handleResizeStart}
-            onResizeStop={handleResizeStop}
-            isDraggable={true}  // Always allow dragging
-            isResizable={true}  // Always allow resizing
-            useCSSTransforms={true}  // 6x faster paint performance
-            transformScale={1}  // Important for smooth scaling
-            margin={[1, 1]}
-            containerPadding={[0, 0]}
-            rowHeight={60}
-            cols={{ lg: 12, md: 10, sm: 6, xs: 4, xxs: 2 }}
-            breakpoints={{ lg: 1200, md: 996, sm: 768, xs: 480, xxs: 0 }}
-            compactType="vertical"
-            preventCollision={false}
-            // No drag handle restriction - drag from anywhere
-            draggableCancel=".no-drag"  // Prevent dragging on specific elements like buttons
-          >
-            {gridChildren}
-          </ResponsiveGridLayout>
-          </div>
-        )}
-      </div>
-
-      {/* Component Portal Modal */}
-      <ComponentPortalModal
-        isOpen={showComponentPortal}
-        onClose={() => {
-          setShowComponentPortal(false)
-        }}
-        onComponentSelect={(componentId) => {
-          const meta = componentInventory.getComponent(componentId)
-          
-          if (meta) {
-            addComponent(meta)
-            setShowComponentPortal(false)
-          } else {
-            console.error('Component not found in inventory:', componentId)
-          }
-        }}
-      />
-      </div>
-    </>
-  )
-}
-=======
 
           /* REACT COMPONENT BUTTON OVERRIDES - MAXIMUM PRIORITY */
           button.no-drag[title="Thumbnail"],
@@ -4634,5 +4060,4 @@
             </div>
         </>
     );
-};
->>>>>>> caed5349
+};