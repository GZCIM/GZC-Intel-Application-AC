--- conflicted
+++ resolved
@@ -1,16 +1,8 @@
-<<<<<<< HEAD
-import React, { useState, useEffect } from 'react'
-import { motion, AnimatePresence } from 'framer-motion'
-import { useTheme } from '../contexts/ThemeContext'
-import { useTabLayout } from '../core/tabs/TabLayoutManager'
-import { configSyncService } from '../services/configSyncService'
-=======
 import React, { useState, useEffect } from "react";
 import { motion, AnimatePresence } from "framer-motion";
 import { useTheme } from "../contexts/ThemeContext";
 import { useTabLayout } from "../core/tabs/TabLayoutManager";
 import { editingLockService } from "../services/editingLockService";
->>>>>>> caed5349
 
 interface TabContextMenuProps {
     tabId: string;
@@ -23,292 +15,6 @@
 export const TabContextMenu: React.FC<TabContextMenuProps> = ({
     tabId,
     isOpen,
-<<<<<<< HEAD
-    tab,
-    closable: tab?.closable,
-    isEditMode
-  })
-
-  useEffect(() => {
-    const handleClickOutside = () => onClose()
-    if (isOpen) {
-      document.addEventListener('click', handleClickOutside)
-      return () => document.removeEventListener('click', handleClickOutside)
-    }
-  }, [isOpen, onClose])
-
-  useEffect(() => {
-    const handleEscape = (e: KeyboardEvent) => {
-      if (e.key === 'Escape') onClose()
-    }
-    if (isOpen) {
-      document.addEventListener('keydown', handleEscape)
-      return () => document.removeEventListener('keydown', handleEscape)
-    }
-  }, [isOpen, onClose])
-
-  const handleRename = () => {
-    setNewName(tab.name)
-    setShowRenameModal(true)
-    onClose()
-  }
-
-  const handleRenameSubmit = () => {
-    if (newName.trim() && newName !== tab.name) {
-      // Check for duplicate names
-      const existingTab = currentLayout?.tabs.find(t => 
-        t.id !== tabId && t.name && t.name.toLowerCase() === newName.toLowerCase()
-      )
-      if (existingTab) {
-        alert(`Tab name "${newName}" already exists. Please choose a different name.`)
-        return
-      }
-      updateTab(tabId, { name: newName.trim() })
-    }
-    setShowRenameModal(false)
-    setNewName('')
-  }
-
-
-  const handleRemove = () => {
-    if (confirm(`Are you sure you want to remove the tab "${tab.name}"?`)) {
-      removeTab(tabId)
-    }
-    onClose()
-  }
-
-  const handleToggleEditMode = async () => {
-    updateTab(tabId, { editMode: !isEditMode })
-    
-    // If exiting edit mode (Save & Exit), sync immediately
-    if (isEditMode) {
-      console.log('Saving layout and syncing to cloud...')
-      await configSyncService.syncNow()
-    }
-    
-    onClose()
-  }
-
-  const handleAddComponent = () => {
-    console.log('TabContextMenu: handleAddComponent called for tab:', tabId)
-    if (onRequestAddComponent) {
-      onRequestAddComponent(tabId) // Pass tabId directly to avoid state issues
-    }
-    onClose() // Close menu after calling handler
-  }
-
-
-  // All hooks must be called before any conditional returns
-
-  const menuItems = isEditMode ? [
-    // Edit mode menu items
-    {
-      icon: (
-        <svg width="14" height="14" fill="none" stroke="currentColor" viewBox="0 0 24 24">
-          <path strokeLinecap="round" strokeLinejoin="round" strokeWidth={2} d="M12 4v16m8-8H4" />
-        </svg>
-      ),
-      label: 'Add Component',
-      onClick: handleAddComponent
-    },
-    {
-      icon: (
-        <svg width="14" height="14" fill="none" stroke="currentColor" viewBox="0 0 24 24">
-          <path strokeLinecap="round" strokeLinejoin="round" strokeWidth={2} d="M5 13l4 4L19 7" />
-        </svg>
-      ),
-      label: 'Save & Exit Edit',
-      onClick: handleToggleEditMode
-    },
-    {
-      icon: (
-        <svg width="14" height="14" fill="none" stroke="currentColor" viewBox="0 0 24 24">
-          <path strokeLinecap="round" strokeLinejoin="round" strokeWidth={2} d="M11 5H6a2 2 0 00-2 2v11a2 2 0 002 2h11a2 2 0 002-2v-5m-1.414-9.414a2 2 0 112.828 2.828L11.828 15H9v-2.828l8.586-8.586z" />
-        </svg>
-      ),
-      label: 'Rename Tab',
-      onClick: handleRename
-    }
-  ] : [
-    // Normal mode menu items
-    {
-      icon: (
-        <svg width="14" height="14" fill="none" stroke="currentColor" viewBox="0 0 24 24">
-          <path strokeLinecap="round" strokeLinejoin="round" strokeWidth={2} d="M11 5H6a2 2 0 00-2 2v11a2 2 0 002 2h11a2 2 0 002-2v-5m-1.414-9.414a2 2 0 112.828 2.828L11.828 15H9v-2.828l8.586-8.586z" />
-        </svg>
-      ),
-      label: 'Enter Edit Mode',
-      onClick: handleToggleEditMode
-    },
-    {
-      icon: (
-        <svg width="14" height="14" fill="none" stroke="currentColor" viewBox="0 0 24 24">
-          <path strokeLinecap="round" strokeLinejoin="round" strokeWidth={2} d="M11 5H6a2 2 0 00-2 2v11a2 2 0 002 2h11a2 2 0 002-2v-5m-1.414-9.414a2 2 0 112.828 2.828L11.828 15H9v-2.828l8.586-8.586z" />
-        </svg>
-      ),
-      label: 'Rename',
-      onClick: handleRename
-    },
-    {
-      icon: (
-        <svg width="14" height="14" fill="none" stroke="currentColor" viewBox="0 0 24 24">
-          <path strokeLinecap="round" strokeLinejoin="round" strokeWidth={2} d="M19 7l-.867 12.142A2 2 0 0116.138 21H7.862a2 2 0 01-1.995-1.858L5 7m5 4v6m4-6v6m1-10V4a1 1 0 00-1-1h-4a1 1 0 00-1 1v3M4 7h16" />
-        </svg>
-      ),
-      label: 'Remove',
-      onClick: handleRemove,
-      dangerous: true
-    }
-  ]
-
-  return (!tab || !tab.closable) ? null : (
-    <>
-      <AnimatePresence>
-        {isOpen && (
-          <motion.div
-            initial={{ opacity: 0, scale: 0.95 }}
-            animate={{ opacity: 1, scale: 1 }}
-            exit={{ opacity: 0, scale: 0.95 }}
-            transition={{ duration: 0.1 }}
-            style={{
-              position: 'fixed',
-              top: position.y,
-              left: position.x,
-              zIndex: 10000,
-              backgroundColor: currentTheme.surface,
-              border: `1px solid ${currentTheme.border}`,
-              borderRadius: '8px',
-              padding: '4px',
-              boxShadow: '0 8px 24px rgba(0, 0, 0, 0.2)',
-              backdropFilter: 'blur(8px)'
-            }}
-            onClick={(e) => e.stopPropagation()}
-          >
-            {menuItems.map((item) => (
-              <motion.button
-                key={item.label}
-                onClick={item.onClick}
-                whileHover={{ backgroundColor: item.dangerous ? '#ef444420' : `${currentTheme.primary}15` }}
-                style={{
-                  display: 'flex',
-                  alignItems: 'center',
-                  gap: '8px',
-                  width: '100%',
-                  padding: '8px 12px',
-                  fontSize: '13px',
-                  fontWeight: '500',
-                  color: item.dangerous ? '#ef4444' : currentTheme.text,
-                  backgroundColor: 'transparent',
-                  border: 'none',
-                  borderRadius: '6px',
-                  cursor: 'pointer',
-                  transition: 'all 0.1s ease',
-                  textAlign: 'left',
-                  minWidth: '120px'
-                }}
-              >
-                {item.icon}
-                {item.label}
-              </motion.button>
-            ))}
-          </motion.div>
-        )}
-      </AnimatePresence>
-
-      {/* Rename Modal */}
-      <AnimatePresence>
-        {showRenameModal && (
-          <motion.div
-            initial={{ opacity: 0 }}
-            animate={{ opacity: 1 }}
-            exit={{ opacity: 0 }}
-            style={{
-              position: 'fixed',
-              top: 0,
-              left: 0,
-              right: 0,
-              bottom: 0,
-              backgroundColor: 'rgba(0, 0, 0, 0.7)',
-              display: 'flex',
-              alignItems: 'center',
-              justifyContent: 'center',
-              zIndex: 10001,
-              backdropFilter: 'blur(8px)'
-            }}
-            onClick={() => setShowRenameModal(false)}
-          >
-            <motion.div
-              initial={{ scale: 0.9, opacity: 0 }}
-              animate={{ scale: 1, opacity: 1 }}
-              exit={{ scale: 0.9, opacity: 0 }}
-              onClick={(e) => e.stopPropagation()}
-              style={{
-                backgroundColor: currentTheme.surface,
-                border: `1px solid ${currentTheme.border}`,
-                borderRadius: '8px',
-                padding: '20px',
-                minWidth: '300px',
-                boxShadow: '0 20px 40px rgba(0, 0, 0, 0.3)'
-              }}
-            >
-              <h3 style={{
-                margin: '0 0 16px 0',
-                fontSize: '16px',
-                fontWeight: '600',
-                color: currentTheme.text
-              }}>
-                Rename Tab
-              </h3>
-              
-              <input
-                type="text"
-                value={newName}
-                onChange={(e) => setNewName(e.target.value)}
-                onKeyDown={(e) => {
-                  if (e.key === 'Enter') handleRenameSubmit()
-                  if (e.key === 'Escape') setShowRenameModal(false)
-                }}
-                autoFocus
-                style={{
-                  width: '100%',
-                  padding: '10px',
-                  fontSize: '14px',
-                  backgroundColor: currentTheme.background,
-                  border: `1px solid ${currentTheme.border}`,
-                  borderRadius: '6px',
-                  color: currentTheme.text,
-                  outline: 'none',
-                  marginBottom: '16px'
-                }}
-              />
-              
-              <div style={{ display: 'flex', gap: '8px', justifyContent: 'flex-end' }}>
-                <button
-                  onClick={() => setShowRenameModal(false)}
-                  style={{
-                    padding: '8px 16px',
-                    fontSize: '13px',
-                    backgroundColor: 'transparent',
-                    border: `1px solid ${currentTheme.border}`,
-                    borderRadius: '6px',
-                    color: currentTheme.textSecondary,
-                    cursor: 'pointer'
-                  }}
-                >
-                  Cancel
-                </button>
-                <button
-                  onClick={handleRenameSubmit}
-                  style={{
-                    padding: '8px 16px',
-                    fontSize: '13px',
-                    backgroundColor: currentTheme.primary,
-                    border: 'none',
-                    borderRadius: '6px',
-                    color: '#ffffff',
-                    cursor: 'pointer'
-                  }}
-=======
     position,
     onClose,
     onRequestAddComponent,
@@ -399,7 +105,6 @@
                     fill="none"
                     stroke="currentColor"
                     viewBox="0 0 24 24"
->>>>>>> caed5349
                 >
                     <path
                         strokeLinecap="round"
