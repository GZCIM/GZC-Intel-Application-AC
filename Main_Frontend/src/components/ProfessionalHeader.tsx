--- conflicted
+++ resolved
@@ -1,19 +1,3 @@
-<<<<<<< HEAD
-import React, { useState, useEffect } from 'react'
-import { motion } from 'framer-motion'
-import { useTabLayout } from '../core/tabs/TabLayoutManager'
-import { useTheme } from '../contexts/ThemeContext'
-import { ThemeSelector } from './ThemeSelector'
-import { GZCLogo } from './GZCLogo'
-import { TabContextMenu } from './TabContextMenu'
-import { ComponentPortalModal } from './ComponentPortalModal'
-import { ComponentMeta, componentInventory } from '../core/components/ComponentInventory'
-import { UserProfile } from './UserProfile'
-import { ToolsMenu } from './ToolsMenu'
-import { DraggableWindow } from './DraggableWindow'
-import { AuthDebugWindow } from './AuthDebugWindow'
-import { useAuth } from '../hooks/useAuth'
-=======
 import React, { useState, useEffect } from "react";
 import { motion, AnimatePresence } from "framer-motion";
 import { useTabLayout } from "../core/tabs/TabLayoutManager";
@@ -33,7 +17,6 @@
 import { AuthDebugWindow } from "./AuthDebugWindow";
 import { useAuth } from "../hooks/useAuth";
 import { editingLockService } from "../services/editingLockService";
->>>>>>> caed5349
 
 interface Tab {
     id: string;
@@ -42,173 +25,6 @@
 }
 
 export const ProfessionalHeader = () => {
-<<<<<<< HEAD
-  const {
-    currentLayout,
-    activeTabId,
-    setActiveTab,
-    createTabWithPrompt,
-    updateTab
-  } = useTabLayout()
-  
-  const { currentTheme: theme } = useTheme()
-  const { isAuthenticated } = useAuth()
-
-  const [tabs, setTabs] = useState<Tab[]>([])
-  const [activeTab, setActiveTabLocal] = useState('')
-  const [draggedTab, setDraggedTab] = useState<number | null>(null)
-  const [dragOverIndex, setDragOverIndex] = useState<number | null>(null)
-  const [contextMenu, setContextMenu] = useState<{
-    isOpen: boolean
-    tabId: string
-    position: { x: number; y: number }
-  }>({ isOpen: false, tabId: '', position: { x: 0, y: 0 } })
-  const [showAuthDebugger, setShowAuthDebugger] = useState(false)
-  const [showComponentPortal, setShowComponentPortal] = useState(false)
-  const [componentPortalTabId, setComponentPortalTabId] = useState<string>('')
-
-  useEffect(() => {
-    console.log('ProfessionalHeader: State changed:', { 
-      hasCurrentLayout: !!currentLayout, 
-      isAuthenticated, 
-      tabsCount: currentLayout?.tabs?.length || 0 
-    })
-    
-    if (!isAuthenticated) {
-      console.log('ProfessionalHeader: User not authenticated, showing fallback tabs')
-      // Show fallback tabs for unauthenticated users
-      setTabs([
-        { id: 'login-required', name: 'Please Login', path: '/' }
-      ])
-      setActiveTabLocal('login-required')
-      return
-    }
-    
-    if (currentLayout) {
-      console.log('ProfessionalHeader: Processing authenticated layout with tabs:', currentLayout.tabs)
-      const mappedTabs = currentLayout.tabs.map(tab => {
-        console.log('ProfessionalHeader: mapping tab:', { id: tab.id, name: tab.name, hasName: !!tab.name })
-        return {
-          id: tab.id,
-          name: tab.name || `Tab ${tab.id}` || 'Unnamed Tab', // Fallback names
-          path: `/${tab.id}`
-        }
-      })
-      console.log('ProfessionalHeader: mappedTabs:', mappedTabs)
-      setTabs(mappedTabs)
-      setActiveTabLocal(activeTabId || mappedTabs[0]?.id || '')
-    } else {
-      console.log('ProfessionalHeader: No currentLayout, showing loading tabs')
-      setTabs([
-        { id: 'loading', name: 'Loading...', path: '/' }
-      ])
-      setActiveTabLocal('loading')
-    }
-  }, [currentLayout, activeTabId, isAuthenticated])
-
-  const handleTabClick = (tab: Tab) => {
-    // Don't try to activate special tabs
-    if (tab.id === 'login-required' || tab.id === 'loading') {
-      console.log('ProfessionalHeader: Ignoring click on special tab:', tab.id)
-      return
-    }
-    
-    setActiveTab(tab.id)
-    setActiveTabLocal(tab.id)
-  }
-
-  const handleDragStart = (e: React.DragEvent, index: number) => {
-    setDraggedTab(index)
-    e.dataTransfer.effectAllowed = 'move'
-  }
-
-  const handleDragOver = (e: React.DragEvent, index: number) => {
-    e.preventDefault()
-    e.dataTransfer.dropEffect = 'move'
-    if (draggedTab !== null && draggedTab !== index) {
-      setDragOverIndex(index)
-    }
-  }
-
-  const handleDragLeave = () => {
-    setDragOverIndex(null)
-  }
-
-  const handleDrop = (e: React.DragEvent, dropIndex: number) => {
-    e.preventDefault()
-    if (draggedTab === null || draggedTab === dropIndex) return
-
-    const newTabs = [...tabs]
-    const [removed] = newTabs.splice(draggedTab, 1)
-    newTabs.splice(dropIndex, 0, removed)
-    setTabs(newTabs)
-    setDraggedTab(null)
-    setDragOverIndex(null)
-  }
-
-  const handleDragEnd = () => {
-    setDraggedTab(null)
-    setDragOverIndex(null)
-  }
-
-  const handleTabRightClick = (e: React.MouseEvent, tab: Tab) => {
-    e.preventDefault()
-    console.log('RIGHT CLICK on tab:', tab.id, tab.name)
-    const tabConfig = currentLayout?.tabs.find(t => t.id === tab.id)
-    console.log('Tab config:', tabConfig)
-    console.log('Is closable?', tabConfig?.closable)
-    
-    if (tabConfig?.closable) {
-      console.log('Setting context menu open for tab:', tab.id)
-      setContextMenu({
-        isOpen: true,
-        tabId: tab.id,
-        position: { x: e.clientX, y: e.clientY }
-      })
-    } else {
-      console.log('Tab is NOT closable, context menu not shown')
-    }
-  }
-
-  const handleCloseContextMenu = () => {
-    setContextMenu({ isOpen: false, tabId: '', position: { x: 0, y: 0 } })
-  }
-
-  const handleRequestAddComponent = (tabId: string) => {
-    console.log('ProfessionalHeader: handleRequestAddComponent called for tab:', tabId)
-    setComponentPortalTabId(tabId)
-    setShowComponentPortal(true)
-  }
-
-  const handleComponentSelected = (componentMeta: ComponentMeta) => {
-    console.log('ProfessionalHeader: Component selected:', componentMeta)
-    
-    // Safety guard for componentPortalTabId
-    if (!componentPortalTabId) {
-      console.error('No componentPortalTabId set - cannot add component')
-      return
-    }
-    
-    const tab = currentLayout?.tabs.find(t => t.id === componentPortalTabId)
-    if (!tab) {
-      console.error('Tab not found for ID:', componentPortalTabId)
-      return
-    }
-    console.log('Current tab editMode:', tab.editMode)
-
-    const currentComponents = tab.components || []
-    
-    // Find next available position
-    const existingPositions = currentComponents.map(c => ({ x: c.position.x, y: c.position.y }))
-    let x = 0, y = 0
-    while (existingPositions.some(pos => pos.x === x && pos.y === y)) {
-      x += 2
-      if (x > 10) {
-        x = 0
-        y += 2
-      }
-    }
-=======
     const {
         currentLayout,
         activeTabId,
@@ -218,7 +34,6 @@
         currentDeviceType,
         isDeviceSwitching,
     } = useTabLayout();
->>>>>>> caed5349
 
     const { currentTheme: theme } = useTheme();
     const { isAuthenticated } = useAuth();
@@ -523,38 +338,6 @@
                         marginLeft: singleRow ? 10 : 0,
                     }}
                 >
-<<<<<<< HEAD
-                  {/* DEBUG: Log tab info for empty names */}
-                  {!tab.name && console.log('Empty tab name detected:', tab)}
-                  {tab.name || `Tab ${tab.id}` || 'Unnamed Tab'}
-                  
-                  {/* Tab Type Indicator */}
-                  <div style={{
-                    position: 'absolute',
-                    top: '2px',
-                    right: '4px',
-                    width: '4px',
-                    height: '4px',
-                    borderRadius: '50%',
-                    backgroundColor: 
-                      tabConfig?.type === 'dynamic' ? '#95BD78' :
-                      tabConfig?.type === 'static' ? '#64b5f6' :
-                      '#ABD38F',
-                    opacity: 0.8
-                  }} />
-                </motion.button>
-              </div>
-            )
-          })}
-
-          {/* Add Tab Button */}
-          <motion.button
-            onClick={createTabWithPrompt}
-            initial={{ opacity: 0, scale: 0.8 }}
-            animate={{ opacity: 1, scale: 1 }}
-            whileHover={{ scale: 1.05 }}
-            whileTap={{ scale: 0.95 }}
-=======
                     <div style={{ flex: 1 }}>
                         <div style={{ position: "relative" }}>
                             <button
@@ -779,7 +562,6 @@
             initial={{ y: -20, opacity: 0 }}
             animate={{ y: 0, opacity: 1 }}
             transition={{ duration: 0.3 }}
->>>>>>> caed5349
             style={{
                 borderBottom: `1px solid ${theme.border}`,
                 padding: "6px 12px",
@@ -792,52 +574,6 @@
                 position: "relative",
                 zIndex: 1000,
             }}
-<<<<<<< HEAD
-            onMouseLeave={(e) => {
-              e.currentTarget.style.borderColor = theme.border
-              e.currentTarget.style.backgroundColor = 'transparent'
-              e.currentTarget.style.color = theme.textSecondary
-            }}
-            title="Add New Tab"
-          >
-            +
-          </motion.button>
-        </nav>
-      </div>
-      
-      <div style={{ display: "flex", alignItems: "center", gap: "16px", fontSize: "13px" }}>
-        {/* Tools Menu */}
-        <ToolsMenu 
-          onOpenAuthDebugger={() => setShowAuthDebugger(true)}
-          onRequestAddComponent={handleRequestAddComponent}
-        />
-        
-        {/* User Profile */}
-        <UserProfile />
-        
-        {/* Theme Selector */}
-        <ThemeSelector />
-
-        {/* Settings Button */}
-        <button
-          style={{
-            display: 'flex',
-            alignItems: 'center',
-            padding: '6px',
-            backgroundColor: 'transparent',
-            border: 'none',
-            cursor: 'pointer',
-            color: theme.textSecondary,
-            transition: 'all 0.2s ease'
-          }}
-          onMouseEnter={(e) => {
-            e.currentTarget.style.color = theme.text
-          }}
-          onMouseLeave={(e) => {
-            e.currentTarget.style.color = theme.textSecondary
-          }}
-=======
->>>>>>> caed5349
         >
             <div
                 style={{
